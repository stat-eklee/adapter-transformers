# coding=utf-8
# Copyright 2018 The Google AI Language Team Authors and The HuggingFace Inc. team.
# Copyright (c) 2018, NVIDIA CORPORATION.  All rights reserved.
#
# Licensed under the Apache License, Version 2.0 (the "License");
# you may not use this file except in compliance with the License.
# You may obtain a copy of the License at
#
#     http://www.apache.org/licenses/LICENSE-2.0
#
# Unless required by applicable law or agreed to in writing, software
# distributed under the License is distributed on an "AS IS" BASIS,
# WITHOUT WARRANTIES OR CONDITIONS OF ANY KIND, either express or implied.
# See the License for the specific language governing permissions and
# limitations under the License.
"""PyTorch BERT model. """


import math
import os
import warnings
from dataclasses import dataclass
from typing import Optional, Tuple

import torch
import torch.utils.checkpoint
from torch import nn
from torch.nn import CrossEntropyLoss, MSELoss

from .activations import ACT2FN
from .adapter_bert import (
    BertEncoderAdaptersMixin,
    BertLayerAdaptersMixin,
    BertModelAdaptersMixin,
    BertModelHeadsMixin,
    BertOutputAdaptersMixin,
    BertSelfOutputAdaptersMixin,
)
from .adapter_composition import AdapterCompositionBlock, parse_composition
from .adapter_model_mixin import ModelWithHeadsAdaptersMixin
from .configuration_bert import BertConfig
from .file_utils import (
    ModelOutput,
    add_code_sample_docstrings,
    add_start_docstrings,
    add_start_docstrings_to_callable,
    replace_return_docstrings,
)
from .modeling_outputs import (
    BaseModelOutput,
    BaseModelOutputWithPooling,
    CausalLMOutput,
    MaskedLMOutput,
    MultipleChoiceModelOutput,
    NextSentencePredictorOutput,
    QuestionAnsweringModelOutput,
    SequenceClassifierOutput,
    TokenClassifierOutput,
)
from .modeling_utils import (
    PreTrainedModel,
    apply_chunking_to_forward,
    find_pruneable_heads_and_indices,
    prune_linear_layer,
)
from .utils import logging


logger = logging.get_logger(__name__)

_CONFIG_FOR_DOC = "BertConfig"
_TOKENIZER_FOR_DOC = "BertTokenizer"

BERT_PRETRAINED_MODEL_ARCHIVE_LIST = [
    "bert-base-uncased",
    "bert-large-uncased",
    "bert-base-cased",
    "bert-large-cased",
    "bert-base-multilingual-uncased",
    "bert-base-multilingual-cased",
    "bert-base-chinese",
    "bert-base-german-cased",
    "bert-large-uncased-whole-word-masking",
    "bert-large-cased-whole-word-masking",
    "bert-large-uncased-whole-word-masking-finetuned-squad",
    "bert-large-cased-whole-word-masking-finetuned-squad",
    "bert-base-cased-finetuned-mrpc",
    "bert-base-german-dbmdz-cased",
    "bert-base-german-dbmdz-uncased",
    "cl-tohoku/bert-base-japanese",
    "cl-tohoku/bert-base-japanese-whole-word-masking",
    "cl-tohoku/bert-base-japanese-char",
    "cl-tohoku/bert-base-japanese-char-whole-word-masking",
    "TurkuNLP/bert-base-finnish-cased-v1",
    "TurkuNLP/bert-base-finnish-uncased-v1",
    "wietsedv/bert-base-dutch-cased",
    # See all BERT models at https://huggingface.co/models?filter=bert
]


def load_tf_weights_in_bert(model, config, tf_checkpoint_path):
    """Load tf checkpoints in a pytorch model."""
    try:
        import re

        import numpy as np
        import tensorflow as tf
    except ImportError:
        logger.error(
            "Loading a TensorFlow model in PyTorch, requires TensorFlow to be installed. Please see "
            "https://www.tensorflow.org/install/ for installation instructions."
        )
        raise
    tf_path = os.path.abspath(tf_checkpoint_path)
    logger.info("Converting TensorFlow checkpoint from {}".format(tf_path))
    # Load weights from TF model
    init_vars = tf.train.list_variables(tf_path)
    names = []
    arrays = []
    for name, shape in init_vars:
        logger.info("Loading TF weight {} with shape {}".format(name, shape))
        array = tf.train.load_variable(tf_path, name)
        names.append(name)
        arrays.append(array)

    for name, array in zip(names, arrays):
        name = name.split("/")
        # adam_v and adam_m are variables used in AdamWeightDecayOptimizer to calculated m and v
        # which are not required for using pretrained model
        if any(
            n in ["adam_v", "adam_m", "AdamWeightDecayOptimizer", "AdamWeightDecayOptimizer_1", "global_step"]
            for n in name
        ):
            logger.info("Skipping {}".format("/".join(name)))
            continue
        pointer = model
        for m_name in name:
            if re.fullmatch(r"[A-Za-z]+_\d+", m_name):
                scope_names = re.split(r"_(\d+)", m_name)
            else:
                scope_names = [m_name]
            if scope_names[0] == "kernel" or scope_names[0] == "gamma":
                pointer = getattr(pointer, "weight")
            elif scope_names[0] == "output_bias" or scope_names[0] == "beta":
                pointer = getattr(pointer, "bias")
            elif scope_names[0] == "output_weights":
                pointer = getattr(pointer, "weight")
            elif scope_names[0] == "squad":
                pointer = getattr(pointer, "classifier")
            else:
                try:
                    pointer = getattr(pointer, scope_names[0])
                except AttributeError:
                    logger.info("Skipping {}".format("/".join(name)))
                    continue
            if len(scope_names) >= 2:
                num = int(scope_names[1])
                pointer = pointer[num]
        if m_name[-11:] == "_embeddings":
            pointer = getattr(pointer, "weight")
        elif m_name == "kernel":
            array = np.transpose(array)
        try:
            assert (
                pointer.shape == array.shape
            ), f"Pointer shape {pointer.shape} and array shape {array.shape} mismatched"
        except AssertionError as e:
            e.args += (pointer.shape, array.shape)
            raise
        logger.info("Initialize PyTorch weight {}".format(name))
        pointer.data = torch.from_numpy(array)
    return model


class BertEmbeddings(nn.Module):
    """Construct the embeddings from word, position and token_type embeddings."""

    def __init__(self, config):
        super().__init__()
        self.word_embeddings = nn.Embedding(config.vocab_size, config.hidden_size, padding_idx=config.pad_token_id)
        self.position_embeddings = nn.Embedding(config.max_position_embeddings, config.hidden_size)
        self.token_type_embeddings = nn.Embedding(config.type_vocab_size, config.hidden_size)

        # self.LayerNorm is not snake-cased to stick with TensorFlow model variable name and be able to load
        # any TensorFlow checkpoint file
        self.LayerNorm = nn.LayerNorm(config.hidden_size, eps=config.layer_norm_eps)
        self.dropout = nn.Dropout(config.hidden_dropout_prob)

        # position_ids (1, len position emb) is contiguous in memory and exported when serialized
        self.register_buffer("position_ids", torch.arange(config.max_position_embeddings).expand((1, -1)))

    def forward(self, input_ids=None, token_type_ids=None, position_ids=None, inputs_embeds=None):
        if input_ids is not None:
            input_shape = input_ids.size()
        else:
            input_shape = inputs_embeds.size()[:-1]

        seq_length = input_shape[1]

        if position_ids is None:
            position_ids = self.position_ids[:, :seq_length]

        if token_type_ids is None:
            token_type_ids = torch.zeros(input_shape, dtype=torch.long, device=self.position_ids.device)

        if inputs_embeds is None:
            inputs_embeds = self.word_embeddings(input_ids)
        position_embeddings = self.position_embeddings(position_ids)
        token_type_embeddings = self.token_type_embeddings(token_type_ids)

        embeddings = inputs_embeds + position_embeddings + token_type_embeddings
        embeddings = self.LayerNorm(embeddings)
        embeddings = self.dropout(embeddings)
        return embeddings


class BertSelfAttention(nn.Module):
    def __init__(self, config):
        super().__init__()
        if config.hidden_size % config.num_attention_heads != 0 and not hasattr(config, "embedding_size"):
            raise ValueError(
                "The hidden size (%d) is not a multiple of the number of attention "
                "heads (%d)" % (config.hidden_size, config.num_attention_heads)
            )

        self.num_attention_heads = config.num_attention_heads
        self.attention_head_size = int(config.hidden_size / config.num_attention_heads)
        self.all_head_size = self.num_attention_heads * self.attention_head_size

        self.query = nn.Linear(config.hidden_size, self.all_head_size)
        self.key = nn.Linear(config.hidden_size, self.all_head_size)
        self.value = nn.Linear(config.hidden_size, self.all_head_size)

        self.dropout = nn.Dropout(config.attention_probs_dropout_prob)

    def transpose_for_scores(self, x):
        new_x_shape = x.size()[:-1] + (self.num_attention_heads, self.attention_head_size)
        x = x.view(*new_x_shape)
        return x.permute(0, 2, 1, 3)

    def forward(
        self,
        hidden_states,
        attention_mask=None,
        head_mask=None,
        encoder_hidden_states=None,
        encoder_attention_mask=None,
        output_attentions=False,
    ):
        mixed_query_layer = self.query(hidden_states)

        # If this is instantiated as a cross-attention module, the keys
        # and values come from an encoder; the attention mask needs to be
        # such that the encoder's padding tokens are not attended to.
        if encoder_hidden_states is not None:
            mixed_key_layer = self.key(encoder_hidden_states)
            mixed_value_layer = self.value(encoder_hidden_states)
            attention_mask = encoder_attention_mask
        else:
            mixed_key_layer = self.key(hidden_states)
            mixed_value_layer = self.value(hidden_states)

        query_layer = self.transpose_for_scores(mixed_query_layer)
        key_layer = self.transpose_for_scores(mixed_key_layer)
        value_layer = self.transpose_for_scores(mixed_value_layer)

        # Take the dot product between "query" and "key" to get the raw attention scores.
        attention_scores = torch.matmul(query_layer, key_layer.transpose(-1, -2))
        attention_scores = attention_scores / math.sqrt(self.attention_head_size)
        if attention_mask is not None:
            # Apply the attention mask is (precomputed for all layers in BertModel forward() function)
            attention_scores = attention_scores + attention_mask

        # Normalize the attention scores to probabilities.
        attention_probs = nn.Softmax(dim=-1)(attention_scores)

        # This is actually dropping out entire tokens to attend to, which might
        # seem a bit unusual, but is taken from the original Transformer paper.
        attention_probs = self.dropout(attention_probs)

        # Mask heads if we want to
        if head_mask is not None:
            attention_probs = attention_probs * head_mask

        context_layer = torch.matmul(attention_probs, value_layer)

        context_layer = context_layer.permute(0, 2, 1, 3).contiguous()
        new_context_layer_shape = context_layer.size()[:-2] + (self.all_head_size,)
        context_layer = context_layer.view(*new_context_layer_shape)

        outputs = (context_layer, attention_probs) if output_attentions else (context_layer,)
        return outputs


class BertSelfOutput(BertSelfOutputAdaptersMixin, nn.Module):
    def __init__(self, config):
        super().__init__()
        self.config = config

        self.dense = nn.Linear(config.hidden_size, config.hidden_size)
        self.LayerNorm = nn.LayerNorm(config.hidden_size, eps=config.layer_norm_eps)
        self.dropout = nn.Dropout(config.hidden_dropout_prob)
        self._init_adapter_modules()

<<<<<<< HEAD
    def forward(self, hidden_states, input_tensor, attention_mask=None, adapter_setup: AdapterCompositionBlock = None):
        hidden_states = self.dense(hidden_states)
        hidden_states = self.dropout(hidden_states)
        hidden_states = self.adapters_forward(
            hidden_states, input_tensor, attention_mask=attention_mask, adapter_setup=adapter_setup
        )
=======
    def forward(self, hidden_states, input_tensor, adapter_names=None):
        hidden_states = self.dense(hidden_states)
        hidden_states = self.dropout(hidden_states)
        hidden_states = self.adapters_forward(hidden_states, input_tensor, adapter_names=adapter_names)
>>>>>>> 701e7c5a
        return hidden_states


class BertAttention(nn.Module):
    def __init__(self, config):
        super().__init__()
        self.self = BertSelfAttention(config)
        self.output = BertSelfOutput(config)
        self.pruned_heads = set()

    def prune_heads(self, heads):
        if len(heads) == 0:
            return
        heads, index = find_pruneable_heads_and_indices(
            heads, self.self.num_attention_heads, self.self.attention_head_size, self.pruned_heads
        )

        # Prune linear layers
        self.self.query = prune_linear_layer(self.self.query, index)
        self.self.key = prune_linear_layer(self.self.key, index)
        self.self.value = prune_linear_layer(self.self.value, index)
        self.output.dense = prune_linear_layer(self.output.dense, index, dim=1)

        # Update hyper params and store pruned heads
        self.self.num_attention_heads = self.self.num_attention_heads - len(heads)
        self.self.all_head_size = self.self.attention_head_size * self.self.num_attention_heads
        self.pruned_heads = self.pruned_heads.union(heads)

    def forward(
        self,
        hidden_states,
        attention_mask=None,
        head_mask=None,
        encoder_hidden_states=None,
        encoder_attention_mask=None,
<<<<<<< HEAD
        adapter_setup: AdapterCompositionBlock = None,
    ):
        self_outputs = self.self(
            hidden_states, attention_mask, head_mask, encoder_hidden_states, encoder_attention_mask
        )
        attention_output = self.output(
            self_outputs[0], hidden_states, attention_mask=attention_mask, adapter_setup=adapter_setup
=======
        output_attentions=False,
        adapter_names=None,
    ):
        self_outputs = self.self(
            hidden_states,
            attention_mask,
            head_mask,
            encoder_hidden_states,
            encoder_attention_mask,
            output_attentions,
>>>>>>> 701e7c5a
        )
        attention_output = self.output(self_outputs[0], hidden_states, adapter_names=adapter_names)
        outputs = (attention_output,) + self_outputs[1:]  # add attentions if we output them
        return outputs


class BertIntermediate(nn.Module):
    def __init__(self, config):
        super().__init__()
        self.dense = nn.Linear(config.hidden_size, config.intermediate_size)
        if isinstance(config.hidden_act, str):
            self.intermediate_act_fn = ACT2FN[config.hidden_act]
        else:
            self.intermediate_act_fn = config.hidden_act

    def forward(self, hidden_states):
        hidden_states = self.dense(hidden_states)
        hidden_states = self.intermediate_act_fn(hidden_states)
        return hidden_states


class BertOutput(BertOutputAdaptersMixin, nn.Module):
    def __init__(self, config):
        super().__init__()
        self.config = config

        self.dense = nn.Linear(config.intermediate_size, config.hidden_size)
        self.LayerNorm = nn.LayerNorm(config.hidden_size, eps=config.layer_norm_eps)
        self.dropout = nn.Dropout(config.hidden_dropout_prob)
        self._init_adapter_modules()

<<<<<<< HEAD
    def forward(self, hidden_states, input_tensor, attention_mask, adapter_setup: AdapterCompositionBlock = None):
        hidden_states = self.dense(hidden_states)
        hidden_states = self.dropout(hidden_states)
        hidden_states = self.adapters_forward(hidden_states, input_tensor, attention_mask, adapter_setup)
=======
    def forward(self, hidden_states, input_tensor, adapter_names=None):
        hidden_states = self.dense(hidden_states)
        hidden_states = self.dropout(hidden_states)
        hidden_states = self.adapters_forward(hidden_states, input_tensor, adapter_names)
>>>>>>> 701e7c5a
        return hidden_states


class BertLayer(BertLayerAdaptersMixin, nn.Module):
    def __init__(self, config):
        super().__init__()
        self.chunk_size_feed_forward = config.chunk_size_feed_forward
        self.seq_len_dim = 1
        self.attention = BertAttention(config)
        self.is_decoder = config.is_decoder
        self.add_cross_attention = config.add_cross_attention
        if self.add_cross_attention:
            assert self.is_decoder, f"{self} should be used as a decoder model if cross attention is added"
            self.crossattention = BertAttention(config)
        self.intermediate = BertIntermediate(config)
        self.output = BertOutput(config)

    def forward(
        self,
        hidden_states,
        attention_mask=None,
        head_mask=None,
        encoder_hidden_states=None,
        encoder_attention_mask=None,
<<<<<<< HEAD
        adapter_setup: AdapterCompositionBlock = None,
    ):
        self_attention_outputs = self.attention(hidden_states, attention_mask, head_mask, adapter_setup=adapter_setup,)
=======
        output_attentions=False,
        adapter_names=None,
    ):
        self_attention_outputs = self.attention(
            hidden_states,
            attention_mask,
            head_mask,
            output_attentions=output_attentions,
            adapter_names=adapter_names,
        )
>>>>>>> 701e7c5a
        attention_output = self_attention_outputs[0]
        outputs = self_attention_outputs[1:]  # add self attentions if we output attention weights

        if self.is_decoder and encoder_hidden_states is not None:
            assert hasattr(
                self, "crossattention"
            ), f"If `encoder_hidden_states` are passed, {self} has to be instantiated with cross-attention layers by setting `config.add_cross_attention=True`"
            cross_attention_outputs = self.crossattention(
                attention_output,
                attention_mask,
                head_mask,
                encoder_hidden_states,
                encoder_attention_mask,
                output_attentions,
            )
            attention_output = cross_attention_outputs[0]
            outputs = outputs + cross_attention_outputs[1:]  # add cross attentions if we output attention weights

<<<<<<< HEAD
        intermediate_output = self.intermediate(attention_output)
        layer_output = self.output(intermediate_output, attention_output, attention_mask, adapter_setup=adapter_setup)
=======
        layer_output = apply_chunking_to_forward(
            self.feed_forward_chunk,
            self.chunk_size_feed_forward,
            self.seq_len_dim,
            attention_output,
            adapter_names=adapter_names,
        )
>>>>>>> 701e7c5a
        outputs = (layer_output,) + outputs
        return outputs

    def feed_forward_chunk(self, attention_output, adapter_names=None):
        intermediate_output = self.intermediate(attention_output)
        layer_output = self.output(intermediate_output, attention_output, adapter_names=adapter_names)
        return layer_output


class BertEncoder(BertEncoderAdaptersMixin, nn.Module):
    def __init__(self, config):
        super().__init__()
        self.config = config
        self.layer = nn.ModuleList([BertLayer(config) for _ in range(config.num_hidden_layers)])

    def forward(
        self,
        hidden_states,
        attention_mask=None,
        head_mask=None,
        encoder_hidden_states=None,
        encoder_attention_mask=None,
<<<<<<< HEAD
        adapter_setup: AdapterCompositionBlock = None,
=======
        output_attentions=False,
        output_hidden_states=False,
        adapter_names=None,
        return_dict=False,
>>>>>>> 701e7c5a
    ):
        all_hidden_states = () if output_hidden_states else None
        all_attentions = () if output_attentions else None
        for i, layer_module in enumerate(self.layer):
            if output_hidden_states:
                all_hidden_states = all_hidden_states + (hidden_states,)

<<<<<<< HEAD
            layer_outputs = layer_module(
                hidden_states,
                attention_mask,
                head_mask[i],
                encoder_hidden_states,
                encoder_attention_mask,
                adapter_setup=adapter_setup,
            )
            hidden_states = layer_outputs[0]
=======
            layer_head_mask = head_mask[i] if head_mask is not None else None

            if getattr(self.config, "gradient_checkpointing", False):

                def create_custom_forward(module):
                    def custom_forward(*inputs):
                        return module(*inputs, output_attentions)
>>>>>>> 701e7c5a

                    return custom_forward

                layer_outputs = torch.utils.checkpoint.checkpoint(
                    create_custom_forward(layer_module),
                    hidden_states,
                    attention_mask,
                    layer_head_mask,
                    encoder_hidden_states,
                    encoder_attention_mask,
                    adapter_names=adapter_names,
                )
            else:
                layer_outputs = layer_module(
                    hidden_states,
                    attention_mask,
                    layer_head_mask,
                    encoder_hidden_states,
                    encoder_attention_mask,
                    output_attentions,
                    adapter_names=adapter_names,
                )
            hidden_states = layer_outputs[0]
            if output_attentions:
                all_attentions = all_attentions + (layer_outputs[1],)

        if output_hidden_states:
            all_hidden_states = all_hidden_states + (hidden_states,)

        if not return_dict:
            return tuple(v for v in [hidden_states, all_hidden_states, all_attentions] if v is not None)
        return BaseModelOutput(
            last_hidden_state=hidden_states, hidden_states=all_hidden_states, attentions=all_attentions
        )


class BertPooler(nn.Module):
    def __init__(self, config):
        super().__init__()
        self.dense = nn.Linear(config.hidden_size, config.hidden_size)
        self.activation = nn.Tanh()

    def forward(self, hidden_states):
        # We "pool" the model by simply taking the hidden state corresponding
        # to the first token.
        first_token_tensor = hidden_states[:, 0]
        pooled_output = self.dense(first_token_tensor)
        pooled_output = self.activation(pooled_output)
        return pooled_output


class BertPredictionHeadTransform(nn.Module):
    def __init__(self, config):
        super().__init__()
        self.dense = nn.Linear(config.hidden_size, config.hidden_size)
        if isinstance(config.hidden_act, str):
            self.transform_act_fn = ACT2FN[config.hidden_act]
        else:
            self.transform_act_fn = config.hidden_act
        self.LayerNorm = nn.LayerNorm(config.hidden_size, eps=config.layer_norm_eps)

    def forward(self, hidden_states):
        hidden_states = self.dense(hidden_states)
        hidden_states = self.transform_act_fn(hidden_states)
        hidden_states = self.LayerNorm(hidden_states)
        return hidden_states


class BertLMPredictionHead(nn.Module):
    def __init__(self, config):
        super().__init__()
        self.transform = BertPredictionHeadTransform(config)

        # The output weights are the same as the input embeddings, but there is
        # an output-only bias for each token.
        self.decoder = nn.Linear(config.hidden_size, config.vocab_size, bias=False)

        self.bias = nn.Parameter(torch.zeros(config.vocab_size))

        # Need a link between the two variables so that the bias is correctly resized with `resize_token_embeddings`
        self.decoder.bias = self.bias

    def forward(self, hidden_states, inv_lang_adapter=None):
        hidden_states = self.transform(hidden_states)
        if inv_lang_adapter:
            hidden_states = inv_lang_adapter(hidden_states, rev=True)
        hidden_states = self.decoder(hidden_states)
        return hidden_states


class BertOnlyMLMHead(nn.Module):
    def __init__(self, config):
        super().__init__()
        self.predictions = BertLMPredictionHead(config)

    def forward(self, sequence_output, inv_lang_adapter=None):
        prediction_scores = self.predictions(sequence_output, inv_lang_adapter)
        return prediction_scores


class BertOnlyNSPHead(nn.Module):
    def __init__(self, config):
        super().__init__()
        self.seq_relationship = nn.Linear(config.hidden_size, 2)

    def forward(self, pooled_output):
        seq_relationship_score = self.seq_relationship(pooled_output)
        return seq_relationship_score


class BertPreTrainingHeads(nn.Module):
    def __init__(self, config):
        super().__init__()
        self.predictions = BertLMPredictionHead(config)
        self.seq_relationship = nn.Linear(config.hidden_size, 2)

    def forward(self, sequence_output, pooled_output, inv_lang_adapter=None):
        prediction_scores = self.predictions(sequence_output, inv_lang_adapter)
        seq_relationship_score = self.seq_relationship(pooled_output)
        return prediction_scores, seq_relationship_score


class BertPreTrainedModel(PreTrainedModel):
    """An abstract class to handle weights initialization and
    a simple interface for downloading and loading pretrained models.
    """

    config_class = BertConfig
    load_tf_weights = load_tf_weights_in_bert
    base_model_prefix = "bert"
    authorized_missing_keys = [r"position_ids"]

    def _init_weights(self, module):
        """ Initialize the weights """
        if isinstance(module, (nn.Linear, nn.Embedding)):
            # Slightly different from the TF version which uses truncated_normal for initialization
            # cf https://github.com/pytorch/pytorch/pull/5617
            module.weight.data.normal_(mean=0.0, std=self.config.initializer_range)
        elif isinstance(module, nn.LayerNorm):
            module.bias.data.zero_()
            module.weight.data.fill_(1.0)
        if isinstance(module, nn.Linear) and module.bias is not None:
            module.bias.data.zero_()


@dataclass
class BertForPreTrainingOutput(ModelOutput):
    """
    Output type of :class:`~transformers.BertForPreTrainingModel`.

    Args:
        loss (`optional`, returned when ``labels`` is provided, ``torch.FloatTensor`` of shape :obj:`(1,)`):
            Total loss as the sum of the masked language modeling loss and the next sequence prediction
            (classification) loss.
        prediction_logits (:obj:`torch.FloatTensor` of shape :obj:`(batch_size, sequence_length, config.vocab_size)`):
            Prediction scores of the language modeling head (scores for each vocabulary token before SoftMax).
        seq_relationship_logits (:obj:`torch.FloatTensor` of shape :obj:`(batch_size, 2)`):
            Prediction scores of the next sequence prediction (classification) head (scores of True/False
            continuation before SoftMax).
        hidden_states (:obj:`tuple(torch.FloatTensor)`, `optional`, returned when ``output_hidden_states=True`` is passed or when ``config.output_hidden_states=True``):
            Tuple of :obj:`torch.FloatTensor` (one for the output of the embeddings + one for the output of each layer)
            of shape :obj:`(batch_size, sequence_length, hidden_size)`.

            Hidden-states of the model at the output of each layer plus the initial embedding outputs.
        attentions (:obj:`tuple(torch.FloatTensor)`, `optional`, returned when ``output_attentions=True`` is passed or when ``config.output_attentions=True``):
            Tuple of :obj:`torch.FloatTensor` (one for each layer) of shape
            :obj:`(batch_size, num_heads, sequence_length, sequence_length)`.

            Attentions weights after the attention softmax, used to compute the weighted average in the self-attention
            heads.
    """

    loss: Optional[torch.FloatTensor] = None
    prediction_logits: torch.FloatTensor = None
    seq_relationship_logits: torch.FloatTensor = None
    hidden_states: Optional[Tuple[torch.FloatTensor]] = None
    attentions: Optional[Tuple[torch.FloatTensor]] = None


BERT_START_DOCSTRING = r"""

    This model inherits from :class:`~transformers.PreTrainedModel`. Check the superclass documentation for the generic
    methods the library implements for all its model (such as downloading or saving, resizing the input embeddings,
    pruning heads etc.)

    This model is also a PyTorch `torch.nn.Module <https://pytorch.org/docs/stable/nn.html#torch.nn.Module>`__ subclass.
    Use it as a regular PyTorch Module and refer to the PyTorch documentation for all matter related to general
    usage and behavior.

    Parameters:
        config (:class:`~transformers.BertConfig`): Model configuration class with all the parameters of the model.
            Initializing with a config file does not load the weights associated with the model, only the configuration.
            Check out the :meth:`~transformers.PreTrainedModel.from_pretrained` method to load the model weights.
"""

BERT_INPUTS_DOCSTRING = r"""
    Args:
        input_ids (:obj:`torch.LongTensor` of shape :obj:`({0})`):
            Indices of input sequence tokens in the vocabulary.

            Indices can be obtained using :class:`~transformers.BertTokenizer`.
            See :meth:`transformers.PreTrainedTokenizer.encode` and
            :meth:`transformers.PreTrainedTokenizer.__call__` for details.

            `What are input IDs? <../glossary.html#input-ids>`__
        attention_mask (:obj:`torch.FloatTensor` of shape :obj:`({0})`, `optional`):
            Mask to avoid performing attention on padding token indices.
            Mask values selected in ``[0, 1]``:

            - 1 for tokens that are **not masked**,
            - 0 for tokens that are **maked**.

            `What are attention masks? <../glossary.html#attention-mask>`__
        token_type_ids (:obj:`torch.LongTensor` of shape :obj:`({0})`, `optional`):
            Segment token indices to indicate first and second portions of the inputs.
            Indices are selected in ``[0, 1]``:

            - 0 corresponds to a `sentence A` token,
            - 1 corresponds to a `sentence B` token.

            `What are token type IDs? <../glossary.html#token-type-ids>`_
        position_ids (:obj:`torch.LongTensor` of shape :obj:`({0})`, `optional`):
            Indices of positions of each input sequence tokens in the position embeddings.
            Selected in the range ``[0, config.max_position_embeddings - 1]``.

            `What are position IDs? <../glossary.html#position-ids>`_
        head_mask (:obj:`torch.FloatTensor` of shape :obj:`(num_heads,)` or :obj:`(num_layers, num_heads)`, `optional`):
            Mask to nullify selected heads of the self-attention modules.
            Mask values selected in ``[0, 1]``:

            - 1 indicates the head is **not masked**,
            - 0 indicates the head is **masked**.

        inputs_embeds (:obj:`torch.FloatTensor` of shape :obj:`({0}, hidden_size)`, `optional`):
            Optionally, instead of passing :obj:`input_ids` you can choose to directly pass an embedded representation.
            This is useful if you want more control over how to convert :obj:`input_ids` indices into associated
            vectors than the model's internal embedding lookup matrix.
        output_attentions (:obj:`bool`, `optional`):
            Whether or not to return the attentions tensors of all attention layers. See ``attentions`` under returned
            tensors for more detail.
        output_hidden_states (:obj:`bool`, `optional`):
            Whether or not to return the hidden states of all layers. See ``hidden_states`` under returned tensors for
            more detail.
        return_dict (:obj:`bool`, `optional`):
            Whether or not to return a :class:`~transformers.file_utils.ModelOutput` instead of a plain tuple.
"""


@add_start_docstrings(
    "The bare Bert Model transformer outputting raw hidden-states without any specific head on top.",
    BERT_START_DOCSTRING,
)
class BertModel(BertModelAdaptersMixin, BertPreTrainedModel):
    """

    The model can behave as an encoder (with only self-attention) as well
    as a decoder, in which case a layer of cross-attention is added between
    the self-attention layers, following the architecture described in `Attention is all you need
    <https://arxiv.org/abs/1706.03762>`__ by Ashish Vaswani, Noam Shazeer, Niki Parmar, Jakob Uszkoreit, Llion Jones,
    Aidan N. Gomez, Lukasz Kaiser and Illia Polosukhin.

    To behave as an decoder the model needs to be initialized with the
    :obj:`is_decoder` argument of the configuration set to :obj:`True`.
    To be used in a Seq2Seq model, the model needs to initialized with both :obj:`is_decoder`
    argument and :obj:`add_cross_attention` set to :obj:`True`; an
    :obj:`encoder_hidden_states` is then expected as an input to the forward pass.
    """

    def __init__(self, config, add_pooling_layer=True):
        super().__init__(config)
        self.config = config

        self.embeddings = BertEmbeddings(config)
        self.encoder = BertEncoder(config)

        self.pooler = BertPooler(config) if add_pooling_layer else None

        self._init_adapter_modules()

        self.init_weights()

    def get_input_embeddings(self):
        return self.embeddings.word_embeddings

    def set_input_embeddings(self, value):
        self.embeddings.word_embeddings = value

    def _prune_heads(self, heads_to_prune):
        """Prunes heads of the model.
        heads_to_prune: dict of {layer_num: list of heads to prune in this layer}
        See base class PreTrainedModel
        """
        for layer, heads in heads_to_prune.items():
            self.encoder.layer[layer].attention.prune_heads(heads)

    @add_start_docstrings_to_callable(BERT_INPUTS_DOCSTRING.format("batch_size, sequence_length"))
    @add_code_sample_docstrings(
        tokenizer_class=_TOKENIZER_FOR_DOC,
        checkpoint="bert-base-uncased",
        output_type=BaseModelOutputWithPooling,
        config_class=_CONFIG_FOR_DOC,
    )
    def forward(
        self,
        input_ids=None,
        attention_mask=None,
        token_type_ids=None,
        position_ids=None,
        head_mask=None,
        inputs_embeds=None,
        encoder_hidden_states=None,
        encoder_attention_mask=None,
        output_attentions=None,
        output_hidden_states=None,
        adapter_names=None,
        return_dict=None,
    ):
        r"""
        encoder_hidden_states  (:obj:`torch.FloatTensor` of shape :obj:`(batch_size, sequence_length, hidden_size)`, `optional`):
            Sequence of hidden-states at the output of the last layer of the encoder. Used in the cross-attention
            if the model is configured as a decoder.
        encoder_attention_mask (:obj:`torch.FloatTensor` of shape :obj:`(batch_size, sequence_length)`, `optional`):
            Mask to avoid performing attention on the padding token indices of the encoder input. This mask
            is used in the cross-attention if the model is configured as a decoder.
            Mask values selected in ``[0, 1]``:

            - 1 for tokens that are **not masked**,
            - 0 for tokens that are **maked**.
        """
        output_attentions = output_attentions if output_attentions is not None else self.config.output_attentions
        output_hidden_states = (
            output_hidden_states if output_hidden_states is not None else self.config.output_hidden_states
        )
        return_dict = return_dict if return_dict is not None else self.config.use_return_dict
        # override the default active adapters with those passed in the method call
        if not adapter_names:
            adapter_setup = self.active_adapters
        else:
            adapter_setup = parse_composition(adapter_names)
        # some warnings if we don't use available adapters
        if not adapter_setup and self.has_adapters():
            logger.warning("There are adapters available but none are passed to model.forward")

        if input_ids is not None and inputs_embeds is not None:
            raise ValueError("You cannot specify both input_ids and inputs_embeds at the same time")
        elif input_ids is not None:
            input_shape = input_ids.size()
        elif inputs_embeds is not None:
            input_shape = inputs_embeds.size()[:-1]
        else:
            raise ValueError("You have to specify either input_ids or inputs_embeds")

        device = input_ids.device if input_ids is not None else inputs_embeds.device

        if attention_mask is None:
            attention_mask = torch.ones(input_shape, device=device)
        if token_type_ids is None:
            token_type_ids = torch.zeros(input_shape, dtype=torch.long, device=device)

        # We can provide a self-attention mask of dimensions [batch_size, from_seq_length, to_seq_length]
        # ourselves in which case we just need to make it broadcastable to all heads.
        extended_attention_mask: torch.Tensor = self.get_extended_attention_mask(attention_mask, input_shape, device)

        # If a 2D or 3D attention mask is provided for the cross-attention
        # we need to make broadcastable to [batch_size, num_heads, seq_length, seq_length]
        if self.config.is_decoder and encoder_hidden_states is not None:
            encoder_batch_size, encoder_sequence_length, _ = encoder_hidden_states.size()
            encoder_hidden_shape = (encoder_batch_size, encoder_sequence_length)
            if encoder_attention_mask is None:
                encoder_attention_mask = torch.ones(encoder_hidden_shape, device=device)
            encoder_extended_attention_mask = self.invert_attention_mask(encoder_attention_mask)
        else:
            encoder_extended_attention_mask = None

        # Prepare head mask if needed
        # 1.0 in head_mask indicate we keep the head
        # attention_probs has shape bsz x n_heads x N x N
        # input head_mask has shape [num_heads] or [num_hidden_layers x num_heads]
        # and head_mask is converted to shape [num_hidden_layers x batch x num_heads x seq_length x seq_length]
        head_mask = self.get_head_mask(head_mask, self.config.num_hidden_layers)

        embedding_output = self.embeddings(
            input_ids=input_ids, position_ids=position_ids, token_type_ids=token_type_ids, inputs_embeds=inputs_embeds
        )
<<<<<<< HEAD

        # TODO: Currently no fusion over invertible adapters, takes only very first language adapter position
        if adapter_setup is not None and len(adapter_setup) > 0:
            first_adapter = adapter_setup.first()
            if first_adapter in self.invertible_adapters:
                embedding_output = self.invertible_adapters[first_adapter](embedding_output, rev=False)
=======
        embedding_output = self.invertible_adapters_forward(embedding_output, adapter_names=adapter_names)
>>>>>>> 701e7c5a

        encoder_outputs = self.encoder(
            embedding_output,
            attention_mask=extended_attention_mask,
            head_mask=head_mask,
            encoder_hidden_states=encoder_hidden_states,
            encoder_attention_mask=encoder_extended_attention_mask,
<<<<<<< HEAD
            adapter_setup=adapter_setup,
=======
            output_attentions=output_attentions,
            output_hidden_states=output_hidden_states,
            adapter_names=adapter_names,
            return_dict=return_dict,
>>>>>>> 701e7c5a
        )
        sequence_output = encoder_outputs[0]
        pooled_output = self.pooler(sequence_output) if self.pooler is not None else None

        if not return_dict:
            return (sequence_output, pooled_output) + encoder_outputs[1:]

        return BaseModelOutputWithPooling(
            last_hidden_state=sequence_output,
            pooler_output=pooled_output,
            hidden_states=encoder_outputs.hidden_states,
            attentions=encoder_outputs.attentions,
        )


@add_start_docstrings(
    """Bert Model transformer with the option to add multiple flexible heads on top.""",
    BERT_START_DOCSTRING,
)
class BertModelWithHeads(BertModelHeadsMixin, BertPreTrainedModel):
    def __init__(self, config):
        super().__init__(config)

        self.bert = BertModel(config)

        self._init_head_modules()

        self.init_weights()

    @add_start_docstrings_to_callable(BERT_INPUTS_DOCSTRING)
    def forward(
        self,
        input_ids=None,
        attention_mask=None,
        token_type_ids=None,
        position_ids=None,
        head_mask=None,
        inputs_embeds=None,
        labels=None,
        output_attentions=None,
        output_hidden_states=None,
        adapter_names=None,
        head=None,
        return_dict=None,
    ):
        input_ids = input_ids.view(-1, input_ids.size(-1)) if input_ids is not None else None
        attention_mask = attention_mask.view(-1, attention_mask.size(-1)) if attention_mask is not None else None
        token_type_ids = token_type_ids.view(-1, token_type_ids.size(-1)) if token_type_ids is not None else None
        position_ids = position_ids.view(-1, position_ids.size(-1)) if position_ids is not None else None

        return_dict = return_dict if return_dict is not None else self.config.use_return_dict

        outputs = self.bert(
            input_ids,
            attention_mask=attention_mask,
            token_type_ids=token_type_ids,
            position_ids=position_ids,
            head_mask=head_mask,
            inputs_embeds=inputs_embeds,
            output_attentions=output_attentions,
            output_hidden_states=output_hidden_states,
            adapter_names=adapter_names,
            return_dict=return_dict,
        )

        outputs = self.forward_head(
            outputs,
            head_name=head,
            attention_mask=attention_mask,
            labels=labels,
            return_dict=return_dict,
        )

        return outputs


@add_start_docstrings(
    """Bert Model with two heads on top as done during the pre-training: a `masked language modeling` head and
    a `next sentence prediction (classification)` head. """,
    BERT_START_DOCSTRING,
)
class BertForPreTraining(ModelWithHeadsAdaptersMixin, BertPreTrainedModel):
    def __init__(self, config):
        super().__init__(config)

        self.bert = BertModel(config)
        self.cls = BertPreTrainingHeads(config)

        self.init_weights()

    def get_output_embeddings(self):
        return self.cls.predictions.decoder

    @add_start_docstrings_to_callable(BERT_INPUTS_DOCSTRING.format("batch_size, sequence_length"))
    @replace_return_docstrings(output_type=BertForPreTrainingOutput, config_class=_CONFIG_FOR_DOC)
    def forward(
        self,
        input_ids=None,
        attention_mask=None,
        token_type_ids=None,
        position_ids=None,
        head_mask=None,
        inputs_embeds=None,
        labels=None,
        next_sentence_label=None,
        output_attentions=None,
        output_hidden_states=None,
        adapter_names=None,
        return_dict=None,
        **kwargs
    ):
        r"""
        labels (:obj:`torch.LongTensor` of shape ``(batch_size, sequence_length)``, `optional`):
            Labels for computing the masked language modeling loss.
            Indices should be in ``[-100, 0, ..., config.vocab_size]`` (see ``input_ids`` docstring)
            Tokens with indices set to ``-100`` are ignored (masked), the loss is only computed for the tokens with labels
            in ``[0, ..., config.vocab_size]``
        next_sentence_label (``torch.LongTensor`` of shape ``(batch_size,)``, `optional`):
            Labels for computing the next sequence prediction (classification) loss. Input should be a sequence pair (see :obj:`input_ids` docstring)
            Indices should be in ``[0, 1]``:

            - 0 indicates sequence B is a continuation of sequence A,
            - 1 indicates sequence B is a random sequence.
        kwargs (:obj:`Dict[str, any]`, optional, defaults to `{}`):
            Used to hide legacy arguments that have been deprecated.

        Returns:

        Example::

            >>> from transformers import BertTokenizer, BertForPreTraining
            >>> import torch

            >>> tokenizer = BertTokenizer.from_pretrained('bert-base-uncased')
            >>> model = BertForPreTraining.from_pretrained('bert-base-uncased', return_dict=True)

            >>> inputs = tokenizer("Hello, my dog is cute", return_tensors="pt")
            >>> outputs = model(**inputs)

            >>> prediction_logits = outputs.prediction_logits
            >>> seq_relationship_logits = outputs.seq_relationship_logits
        """
<<<<<<< HEAD
        # override the default active adapters with those passed in the method call
        if not adapter_names:
            adapter_setup = self.active_adapters
        else:
            adapter_setup = parse_composition(adapter_names)
=======
        if "masked_lm_labels" in kwargs:
            warnings.warn(
                "The `masked_lm_labels` argument is deprecated and will be removed in a future version, use `labels` instead.",
                FutureWarning,
            )
            labels = kwargs.pop("masked_lm_labels")
        assert kwargs == {}, f"Unexpected keyword arguments: {list(kwargs.keys())}."
        return_dict = return_dict if return_dict is not None else self.config.use_return_dict
>>>>>>> 701e7c5a

        outputs = self.bert(
            input_ids,
            attention_mask=attention_mask,
            token_type_ids=token_type_ids,
            position_ids=position_ids,
            head_mask=head_mask,
            inputs_embeds=inputs_embeds,
<<<<<<< HEAD
            adapter_names=adapter_setup,
        )

        sequence_output, pooled_output = outputs[:2]
        if adapter_setup is not None:
            language = adapter_setup.first()
        else:
            language = None
        prediction_scores, seq_relationship_score = self.cls(
            sequence_output, pooled_output, inv_lang_adapter=self.bert.get_invertible_adapter(language),
=======
            output_attentions=output_attentions,
            output_hidden_states=output_hidden_states,
            adapter_names=adapter_names,
            return_dict=return_dict,
        )

        sequence_output, pooled_output = outputs[:2]
        prediction_scores, seq_relationship_score = self.cls(
            sequence_output,
            pooled_output,
            inv_lang_adapter=self.bert.get_invertible_lang_adapter(adapter_names),
>>>>>>> 701e7c5a
        )

        total_loss = None
        if labels is not None and next_sentence_label is not None:
            loss_fct = CrossEntropyLoss()
            masked_lm_loss = loss_fct(prediction_scores.view(-1, self.config.vocab_size), labels.view(-1))
            next_sentence_loss = loss_fct(seq_relationship_score.view(-1, 2), next_sentence_label.view(-1))
            total_loss = masked_lm_loss + next_sentence_loss

        if not return_dict:
            output = (prediction_scores, seq_relationship_score) + outputs[2:]
            return ((total_loss,) + output) if total_loss is not None else output

        return BertForPreTrainingOutput(
            loss=total_loss,
            prediction_logits=prediction_scores,
            seq_relationship_logits=seq_relationship_score,
            hidden_states=outputs.hidden_states,
            attentions=outputs.attentions,
        )


@add_start_docstrings(
    """Bert Model with a `language modeling` head on top for CLM fine-tuning. """, BERT_START_DOCSTRING
)
class BertLMHeadModel(ModelWithHeadsAdaptersMixin, BertPreTrainedModel):

    authorized_unexpected_keys = [r"pooler"]
    authorized_missing_keys = [r"position_ids", r"predictions.decoder.bias"]

    def __init__(self, config):
        super().__init__(config)

        if not config.is_decoder:
            logger.warning("If you want to use `BertLMHeadModel` as a standalone, add `is_decoder=True.`")

        self.bert = BertModel(config, add_pooling_layer=False)
        self.cls = BertOnlyMLMHead(config)

        self.init_weights()

    def get_output_embeddings(self):
        return self.cls.predictions.decoder

    @add_start_docstrings_to_callable(BERT_INPUTS_DOCSTRING.format("batch_size, sequence_length"))
    @replace_return_docstrings(output_type=CausalLMOutput, config_class=_CONFIG_FOR_DOC)
    def forward(
        self,
        input_ids=None,
        attention_mask=None,
        token_type_ids=None,
        position_ids=None,
        head_mask=None,
        inputs_embeds=None,
        encoder_hidden_states=None,
        encoder_attention_mask=None,
        labels=None,
        output_attentions=None,
        output_hidden_states=None,
        adapter_names=None,
        return_dict=None,
    ):
        r"""
        encoder_hidden_states  (:obj:`torch.FloatTensor` of shape :obj:`(batch_size, sequence_length, hidden_size)`, `optional`):
            Sequence of hidden-states at the output of the last layer of the encoder. Used in the cross-attention
            if the model is configured as a decoder.
        encoder_attention_mask (:obj:`torch.FloatTensor` of shape :obj:`(batch_size, sequence_length)`, `optional`):
            Mask to avoid performing attention on the padding token indices of the encoder input. This mask
            is used in the cross-attention if the model is configured as a decoder.
            Mask values selected in ``[0, 1]``:

            - 1 for tokens that are **not masked**,
            - 0 for tokens that are **maked**.
        labels (:obj:`torch.LongTensor` of shape :obj:`(batch_size, sequence_length)`, `optional`):
            Labels for computing the left-to-right language modeling loss (next word prediction).
            Indices should be in ``[-100, 0, ..., config.vocab_size]`` (see ``input_ids`` docstring)
            Tokens with indices set to ``-100`` are ignored (masked), the loss is only computed for the tokens with labels
            n ``[0, ..., config.vocab_size]``

        Returns:

        Example::

            >>> from transformers import BertTokenizer, BertLMHeadModel, BertConfig
            >>> import torch

            >>> tokenizer = BertTokenizer.from_pretrained('bert-base-cased')
            >>> config = BertConfig.from_pretrained("bert-base-cased")
            >>> config.is_decoder = True
            >>> model = BertLMHeadModel.from_pretrained('bert-base-cased', config=config, return_dict=True)

            >>> inputs = tokenizer("Hello, my dog is cute", return_tensors="pt")
            >>> outputs = model(**inputs)

            >>> prediction_logits = outputs.logits
        """
<<<<<<< HEAD
        # override the default active adapters with those passed in the method call
        if not adapter_names:
            adapter_setup = self.active_adapters
        else:
            adapter_setup = parse_composition(adapter_names)
=======
        return_dict = return_dict if return_dict is not None else self.config.use_return_dict
>>>>>>> 701e7c5a

        outputs = self.bert(
            input_ids,
            attention_mask=attention_mask,
            token_type_ids=token_type_ids,
            position_ids=position_ids,
            head_mask=head_mask,
            inputs_embeds=inputs_embeds,
            encoder_hidden_states=encoder_hidden_states,
            encoder_attention_mask=encoder_attention_mask,
<<<<<<< HEAD
            adapter_names=adapter_setup,
        )

        sequence_output = outputs[0]
        # TODO assume that first elem is language
        if adapter_setup is not None:
            language = adapter_setup.first()
        else:
            language = None

        prediction_scores = self.cls(sequence_output, inv_lang_adapter=self.bert.get_invertible_adapter(language),)
=======
            output_attentions=output_attentions,
            output_hidden_states=output_hidden_states,
            adapter_names=adapter_names,
            return_dict=return_dict,
        )

        sequence_output = outputs[0]
        prediction_scores = self.cls(
            sequence_output,
            inv_lang_adapter=self.bert.get_invertible_lang_adapter(adapter_names),
        )
>>>>>>> 701e7c5a

        lm_loss = None
        if labels is not None:
            # we are doing next-token prediction; shift prediction scores and input ids by one
            shifted_prediction_scores = prediction_scores[:, :-1, :].contiguous()
            labels = labels[:, 1:].contiguous()
            loss_fct = CrossEntropyLoss()
            lm_loss = loss_fct(shifted_prediction_scores.view(-1, self.config.vocab_size), labels.view(-1))

        if not return_dict:
            output = (prediction_scores,) + outputs[2:]
            return ((lm_loss,) + output) if lm_loss is not None else output

        return CausalLMOutput(
            loss=lm_loss,
            logits=prediction_scores,
            hidden_states=outputs.hidden_states,
            attentions=outputs.attentions,
        )

    def prepare_inputs_for_generation(self, input_ids, attention_mask=None, **model_kwargs):
        input_shape = input_ids.shape

        # if model is used as a decoder in encoder-decoder model, the decoder attention mask is created on the fly
        if attention_mask is None:
            attention_mask = input_ids.new_ones(input_shape)

        return {"input_ids": input_ids, "attention_mask": attention_mask}


@add_start_docstrings("""Bert Model with a `language modeling` head on top. """, BERT_START_DOCSTRING)
class BertForMaskedLM(BertPreTrainedModel):

    authorized_unexpected_keys = [r"pooler"]
    authorized_missing_keys = [r"position_ids", r"predictions.decoder.bias"]

    def __init__(self, config):
        super().__init__(config)

        if config.is_decoder:
            logger.warning(
                "If you want to use `BertForMaskedLM` make sure `config.is_decoder=False` for "
                "bi-directional self-attention."
            )

        self.bert = BertModel(config, add_pooling_layer=False)
        self.cls = BertOnlyMLMHead(config)

        self.init_weights()

    def get_output_embeddings(self):
        return self.cls.predictions.decoder

    @add_start_docstrings_to_callable(BERT_INPUTS_DOCSTRING.format("batch_size, sequence_length"))
    @add_code_sample_docstrings(
        tokenizer_class=_TOKENIZER_FOR_DOC,
        checkpoint="bert-base-uncased",
        output_type=MaskedLMOutput,
        config_class=_CONFIG_FOR_DOC,
    )
    def forward(
        self,
        input_ids=None,
        attention_mask=None,
        token_type_ids=None,
        position_ids=None,
        head_mask=None,
        inputs_embeds=None,
        encoder_hidden_states=None,
        encoder_attention_mask=None,
        labels=None,
        output_attentions=None,
        output_hidden_states=None,
        return_dict=None,
        **kwargs
    ):
        r"""
        labels (:obj:`torch.LongTensor` of shape :obj:`(batch_size, sequence_length)`, `optional`):
            Labels for computing the masked language modeling loss.
            Indices should be in ``[-100, 0, ..., config.vocab_size]`` (see ``input_ids`` docstring)
            Tokens with indices set to ``-100`` are ignored (masked), the loss is only computed for the tokens with labels
            in ``[0, ..., config.vocab_size]``
        kwargs (:obj:`Dict[str, any]`, optional, defaults to `{}`):
            Used to hide legacy arguments that have been deprecated.
        """
        if "masked_lm_labels" in kwargs:
            warnings.warn(
                "The `masked_lm_labels` argument is deprecated and will be removed in a future version, use `labels` instead.",
                FutureWarning,
            )
            labels = kwargs.pop("masked_lm_labels")
        assert "lm_labels" not in kwargs, "Use `BertWithLMHead` for autoregressive language modeling task."
        assert kwargs == {}, f"Unexpected keyword arguments: {list(kwargs.keys())}."

        return_dict = return_dict if return_dict is not None else self.config.use_return_dict

        outputs = self.bert(
            input_ids,
            attention_mask=attention_mask,
            token_type_ids=token_type_ids,
            position_ids=position_ids,
            head_mask=head_mask,
            inputs_embeds=inputs_embeds,
            encoder_hidden_states=encoder_hidden_states,
            encoder_attention_mask=encoder_attention_mask,
            output_attentions=output_attentions,
            output_hidden_states=output_hidden_states,
            return_dict=return_dict,
        )

        sequence_output = outputs[0]
        prediction_scores = self.cls(sequence_output)

        masked_lm_loss = None
        if labels is not None:
            loss_fct = CrossEntropyLoss()  # -100 index = padding token
            masked_lm_loss = loss_fct(prediction_scores.view(-1, self.config.vocab_size), labels.view(-1))

        if not return_dict:
            output = (prediction_scores,) + outputs[2:]
            return ((masked_lm_loss,) + output) if masked_lm_loss is not None else output

        return MaskedLMOutput(
            loss=masked_lm_loss,
            logits=prediction_scores,
            hidden_states=outputs.hidden_states,
            attentions=outputs.attentions,
        )

    def prepare_inputs_for_generation(self, input_ids, attention_mask=None, **model_kwargs):
        input_shape = input_ids.shape
        effective_batch_size = input_shape[0]

        #  add a dummy token
        assert self.config.pad_token_id is not None, "The PAD token should be defined for generation"
        attention_mask = torch.cat([attention_mask, attention_mask.new_zeros((attention_mask.shape[0], 1))], dim=-1)
        dummy_token = torch.full(
            (effective_batch_size, 1), self.config.pad_token_id, dtype=torch.long, device=input_ids.device
        )
        input_ids = torch.cat([input_ids, dummy_token], dim=1)

        return {"input_ids": input_ids, "attention_mask": attention_mask}


@add_start_docstrings(
    """Bert Model with a `next sentence prediction (classification)` head on top. """,
    BERT_START_DOCSTRING,
)
class BertForNextSentencePrediction(ModelWithHeadsAdaptersMixin, BertPreTrainedModel):
    def __init__(self, config):
        super().__init__(config)

        self.bert = BertModel(config)
        self.cls = BertOnlyNSPHead(config)

        self.init_weights()

    @add_start_docstrings_to_callable(BERT_INPUTS_DOCSTRING.format("batch_size, sequence_length"))
    @replace_return_docstrings(output_type=NextSentencePredictorOutput, config_class=_CONFIG_FOR_DOC)
    def forward(
        self,
        input_ids=None,
        attention_mask=None,
        token_type_ids=None,
        position_ids=None,
        head_mask=None,
        inputs_embeds=None,
        next_sentence_label=None,
        output_attentions=None,
        output_hidden_states=None,
        adapter_names=None,
        return_dict=None,
    ):
        r"""
        next_sentence_label (:obj:`torch.LongTensor` of shape :obj:`(batch_size,)`, `optional`):
            Labels for computing the next sequence prediction (classification) loss. Input should be a sequence pair
            (see ``input_ids`` docstring).  Indices should be in ``[0, 1]``:

            - 0 indicates sequence B is a continuation of sequence A,
            - 1 indicates sequence B is a random sequence.

        Returns:

        Example::

            >>> from transformers import BertTokenizer, BertForNextSentencePrediction
            >>> import torch

            >>> tokenizer = BertTokenizer.from_pretrained('bert-base-uncased')
            >>> model = BertForNextSentencePrediction.from_pretrained('bert-base-uncased', return_dict=True)

            >>> prompt = "In Italy, pizza served in formal settings, such as at a restaurant, is presented unsliced."
            >>> next_sentence = "The sky is blue due to the shorter wavelength of blue light."
            >>> encoding = tokenizer(prompt, next_sentence, return_tensors='pt')

            >>> outputs = model(**encoding, next_sentence_label=torch.LongTensor([1]))
            >>> logits = outputs.logits
            >>> assert logits[0, 0] < logits[0, 1] # next sentence was random
        """
        return_dict = return_dict if return_dict is not None else self.config.use_return_dict

        outputs = self.bert(
            input_ids,
            attention_mask=attention_mask,
            token_type_ids=token_type_ids,
            position_ids=position_ids,
            head_mask=head_mask,
            inputs_embeds=inputs_embeds,
            output_attentions=output_attentions,
            output_hidden_states=output_hidden_states,
            adapter_names=adapter_names,
            return_dict=return_dict,
        )

        pooled_output = outputs[1]

        seq_relationship_scores = self.cls(pooled_output)

        next_sentence_loss = None
        if next_sentence_label is not None:
            loss_fct = CrossEntropyLoss()
            next_sentence_loss = loss_fct(seq_relationship_scores.view(-1, 2), next_sentence_label.view(-1))

        if not return_dict:
            output = (seq_relationship_scores,) + outputs[2:]
            return ((next_sentence_loss,) + output) if next_sentence_loss is not None else output

        return NextSentencePredictorOutput(
            loss=next_sentence_loss,
            logits=seq_relationship_scores,
            hidden_states=outputs.hidden_states,
            attentions=outputs.attentions,
        )


@add_start_docstrings(
    """Bert Model transformer with a sequence classification/regression head on top (a linear layer on top of
    the pooled output) e.g. for GLUE tasks. """,
    BERT_START_DOCSTRING,
)
class BertForSequenceClassification(ModelWithHeadsAdaptersMixin, BertPreTrainedModel):
    def __init__(self, config):
        super().__init__(config)
        self.num_labels = config.num_labels

        self.bert = BertModel(config)
        self.dropout = nn.Dropout(config.hidden_dropout_prob)
        self.classifier = nn.Linear(config.hidden_size, config.num_labels)

        self.init_weights()

    @add_start_docstrings_to_callable(BERT_INPUTS_DOCSTRING.format("batch_size, sequence_length"))
    @add_code_sample_docstrings(
        tokenizer_class=_TOKENIZER_FOR_DOC,
        checkpoint="bert-base-uncased",
        output_type=SequenceClassifierOutput,
        config_class=_CONFIG_FOR_DOC,
    )
    def forward(
        self,
        input_ids=None,
        attention_mask=None,
        token_type_ids=None,
        position_ids=None,
        head_mask=None,
        inputs_embeds=None,
        labels=None,
        output_attentions=None,
        output_hidden_states=None,
        adapter_names=None,
        return_dict=None,
    ):
        r"""
        labels (:obj:`torch.LongTensor` of shape :obj:`(batch_size,)`, `optional`):
            Labels for computing the sequence classification/regression loss.
            Indices should be in :obj:`[0, ..., config.num_labels - 1]`.
            If :obj:`config.num_labels == 1` a regression loss is computed (Mean-Square loss),
            If :obj:`config.num_labels > 1` a classification loss is computed (Cross-Entropy).
        """
        return_dict = return_dict if return_dict is not None else self.config.use_return_dict

        outputs = self.bert(
            input_ids,
            attention_mask=attention_mask,
            token_type_ids=token_type_ids,
            position_ids=position_ids,
            head_mask=head_mask,
            inputs_embeds=inputs_embeds,
            output_attentions=output_attentions,
            output_hidden_states=output_hidden_states,
            adapter_names=adapter_names,
            return_dict=return_dict,
        )

        pooled_output = outputs[1]

        pooled_output = self.dropout(pooled_output)
        logits = self.classifier(pooled_output)

        loss = None
        if labels is not None:
            if self.num_labels == 1:
                #  We are doing regression
                loss_fct = MSELoss()
                loss = loss_fct(logits.view(-1), labels.view(-1))
            else:
                loss_fct = CrossEntropyLoss()
                loss = loss_fct(logits.view(-1, self.num_labels), labels.view(-1))

        if not return_dict:
            output = (logits,) + outputs[2:]
            return ((loss,) + output) if loss is not None else output

        return SequenceClassifierOutput(
            loss=loss,
            logits=logits,
            hidden_states=outputs.hidden_states,
            attentions=outputs.attentions,
        )


@add_start_docstrings(
    """Bert Model with a multiple choice classification head on top (a linear layer on top of
    the pooled output and a softmax) e.g. for RocStories/SWAG tasks. """,
    BERT_START_DOCSTRING,
)
class BertForMultipleChoice(ModelWithHeadsAdaptersMixin, BertPreTrainedModel):
    def __init__(self, config):
        super().__init__(config)

        self.bert = BertModel(config)
        self.dropout = nn.Dropout(config.hidden_dropout_prob)
        self.classifier = nn.Linear(config.hidden_size, 1)

        self.init_weights()

    @add_start_docstrings_to_callable(BERT_INPUTS_DOCSTRING.format("batch_size, num_choices, sequence_length"))
    @add_code_sample_docstrings(
        tokenizer_class=_TOKENIZER_FOR_DOC,
        checkpoint="bert-base-uncased",
        output_type=MultipleChoiceModelOutput,
        config_class=_CONFIG_FOR_DOC,
    )
    def forward(
        self,
        input_ids=None,
        attention_mask=None,
        token_type_ids=None,
        position_ids=None,
        head_mask=None,
        inputs_embeds=None,
        labels=None,
        output_attentions=None,
        output_hidden_states=None,
        adapter_names=None,
        return_dict=None,
    ):
        r"""
        labels (:obj:`torch.LongTensor` of shape :obj:`(batch_size,)`, `optional`):
            Labels for computing the multiple choice classification loss.
            Indices should be in ``[0, ..., num_choices-1]`` where :obj:`num_choices` is the size of the second dimension
            of the input tensors. (See :obj:`input_ids` above)
        """
        return_dict = return_dict if return_dict is not None else self.config.use_return_dict
        num_choices = input_ids.shape[1] if input_ids is not None else inputs_embeds.shape[1]

        input_ids = input_ids.view(-1, input_ids.size(-1)) if input_ids is not None else None
        attention_mask = attention_mask.view(-1, attention_mask.size(-1)) if attention_mask is not None else None
        token_type_ids = token_type_ids.view(-1, token_type_ids.size(-1)) if token_type_ids is not None else None
        position_ids = position_ids.view(-1, position_ids.size(-1)) if position_ids is not None else None
        inputs_embeds = (
            inputs_embeds.view(-1, inputs_embeds.size(-2), inputs_embeds.size(-1))
            if inputs_embeds is not None
            else None
        )

        outputs = self.bert(
            input_ids,
            attention_mask=attention_mask,
            token_type_ids=token_type_ids,
            position_ids=position_ids,
            head_mask=head_mask,
            inputs_embeds=inputs_embeds,
            output_attentions=output_attentions,
            output_hidden_states=output_hidden_states,
            adapter_names=adapter_names,
            return_dict=return_dict,
        )

        pooled_output = outputs[1]

        pooled_output = self.dropout(pooled_output)
        logits = self.classifier(pooled_output)
        reshaped_logits = logits.view(-1, num_choices)

        loss = None
        if labels is not None:
            loss_fct = CrossEntropyLoss()
            loss = loss_fct(reshaped_logits, labels)

        if not return_dict:
            output = (reshaped_logits,) + outputs[2:]
            return ((loss,) + output) if loss is not None else output

        return MultipleChoiceModelOutput(
            loss=loss,
            logits=reshaped_logits,
            hidden_states=outputs.hidden_states,
            attentions=outputs.attentions,
        )


@add_start_docstrings(
    """Bert Model with a token classification head on top (a linear layer on top of
    the hidden-states output) e.g. for Named-Entity-Recognition (NER) tasks. """,
    BERT_START_DOCSTRING,
)
class BertForTokenClassification(ModelWithHeadsAdaptersMixin, BertPreTrainedModel):

    authorized_unexpected_keys = [r"pooler"]

    def __init__(self, config):
        super().__init__(config)
        self.num_labels = config.num_labels

        self.bert = BertModel(config, add_pooling_layer=False)
        self.dropout = nn.Dropout(config.hidden_dropout_prob)
        self.classifier = nn.Linear(config.hidden_size, config.num_labels)

        self.init_weights()

    @add_start_docstrings_to_callable(BERT_INPUTS_DOCSTRING.format("batch_size, sequence_length"))
    @add_code_sample_docstrings(
        tokenizer_class=_TOKENIZER_FOR_DOC,
        checkpoint="bert-base-uncased",
        output_type=TokenClassifierOutput,
        config_class=_CONFIG_FOR_DOC,
    )
    def forward(
        self,
        input_ids=None,
        attention_mask=None,
        token_type_ids=None,
        position_ids=None,
        head_mask=None,
        inputs_embeds=None,
        labels=None,
        output_attentions=None,
        output_hidden_states=None,
        adapter_names=None,
        return_dict=None,
    ):
        r"""
        labels (:obj:`torch.LongTensor` of shape :obj:`(batch_size, sequence_length)`, `optional`):
            Labels for computing the token classification loss.
            Indices should be in ``[0, ..., config.num_labels - 1]``.
        """
        return_dict = return_dict if return_dict is not None else self.config.use_return_dict

        outputs = self.bert(
            input_ids,
            attention_mask=attention_mask,
            token_type_ids=token_type_ids,
            position_ids=position_ids,
            head_mask=head_mask,
            inputs_embeds=inputs_embeds,
            output_attentions=output_attentions,
            output_hidden_states=output_hidden_states,
            adapter_names=adapter_names,
            return_dict=return_dict,
        )

        sequence_output = outputs[0]

        sequence_output = self.dropout(sequence_output)
        logits = self.classifier(sequence_output)

        loss = None
        if labels is not None:
            loss_fct = CrossEntropyLoss()
            # Only keep active parts of the loss
            if attention_mask is not None:
                active_loss = attention_mask.view(-1) == 1
                active_logits = logits.view(-1, self.num_labels)
                active_labels = torch.where(
                    active_loss, labels.view(-1), torch.tensor(loss_fct.ignore_index).type_as(labels)
                )
                loss = loss_fct(active_logits, active_labels)
            else:
                loss = loss_fct(logits.view(-1, self.num_labels), labels.view(-1))

        if not return_dict:
            output = (logits,) + outputs[2:]
            return ((loss,) + output) if loss is not None else output

        return TokenClassifierOutput(
            loss=loss,
            logits=logits,
            hidden_states=outputs.hidden_states,
            attentions=outputs.attentions,
        )


@add_start_docstrings(
    """Bert Model with a span classification head on top for extractive question-answering tasks like SQuAD (a linear
    layers on top of the hidden-states output to compute `span start logits` and `span end logits`). """,
    BERT_START_DOCSTRING,
)
class BertForQuestionAnswering(ModelWithHeadsAdaptersMixin, BertPreTrainedModel):

    authorized_unexpected_keys = [r"pooler"]

    def __init__(self, config):
        super().__init__(config)
        self.num_labels = config.num_labels

        self.bert = BertModel(config, add_pooling_layer=False)
        self.qa_outputs = nn.Linear(config.hidden_size, config.num_labels)

        self.init_weights()

    @add_start_docstrings_to_callable(BERT_INPUTS_DOCSTRING.format("batch_size, sequence_length"))
    @add_code_sample_docstrings(
        tokenizer_class=_TOKENIZER_FOR_DOC,
        checkpoint="bert-base-uncased",
        output_type=QuestionAnsweringModelOutput,
        config_class=_CONFIG_FOR_DOC,
    )
    def forward(
        self,
        input_ids=None,
        attention_mask=None,
        token_type_ids=None,
        position_ids=None,
        head_mask=None,
        inputs_embeds=None,
        start_positions=None,
        end_positions=None,
        output_attentions=None,
        output_hidden_states=None,
        adapter_names=None,
        return_dict=None,
    ):
        r"""
        start_positions (:obj:`torch.LongTensor` of shape :obj:`(batch_size,)`, `optional`):
            Labels for position (index) of the start of the labelled span for computing the token classification loss.
            Positions are clamped to the length of the sequence (:obj:`sequence_length`).
            Position outside of the sequence are not taken into account for computing the loss.
        end_positions (:obj:`torch.LongTensor` of shape :obj:`(batch_size,)`, `optional`):
            Labels for position (index) of the end of the labelled span for computing the token classification loss.
            Positions are clamped to the length of the sequence (:obj:`sequence_length`).
            Position outside of the sequence are not taken into account for computing the loss.
        """
        return_dict = return_dict if return_dict is not None else self.config.use_return_dict

        outputs = self.bert(
            input_ids,
            attention_mask=attention_mask,
            token_type_ids=token_type_ids,
            position_ids=position_ids,
            head_mask=head_mask,
            inputs_embeds=inputs_embeds,
            output_attentions=output_attentions,
            output_hidden_states=output_hidden_states,
            adapter_names=adapter_names,
            return_dict=return_dict,
        )

        sequence_output = outputs[0]

        logits = self.qa_outputs(sequence_output)
        start_logits, end_logits = logits.split(1, dim=-1)
        start_logits = start_logits.squeeze(-1)
        end_logits = end_logits.squeeze(-1)

        total_loss = None
        if start_positions is not None and end_positions is not None:
            # If we are on multi-GPU, split add a dimension
            if len(start_positions.size()) > 1:
                start_positions = start_positions.squeeze(-1)
            if len(end_positions.size()) > 1:
                end_positions = end_positions.squeeze(-1)
            # sometimes the start/end positions are outside our model inputs, we ignore these terms
            ignored_index = start_logits.size(1)
            start_positions.clamp_(0, ignored_index)
            end_positions.clamp_(0, ignored_index)

            loss_fct = CrossEntropyLoss(ignore_index=ignored_index)
            start_loss = loss_fct(start_logits, start_positions)
            end_loss = loss_fct(end_logits, end_positions)
            total_loss = (start_loss + end_loss) / 2

        if not return_dict:
            output = (start_logits, end_logits) + outputs[2:]
            return ((total_loss,) + output) if total_loss is not None else output

        return QuestionAnsweringModelOutput(
            loss=total_loss,
            start_logits=start_logits,
            end_logits=end_logits,
            hidden_states=outputs.hidden_states,
            attentions=outputs.attentions,
        )<|MERGE_RESOLUTION|>--- conflicted
+++ resolved
@@ -302,19 +302,12 @@
         self.dropout = nn.Dropout(config.hidden_dropout_prob)
         self._init_adapter_modules()
 
-<<<<<<< HEAD
-    def forward(self, hidden_states, input_tensor, attention_mask=None, adapter_setup: AdapterCompositionBlock = None):
+    def forward(self, hidden_states, input_tensor, adapter_setup: AdapterCompositionBlock = None):
         hidden_states = self.dense(hidden_states)
         hidden_states = self.dropout(hidden_states)
         hidden_states = self.adapters_forward(
-            hidden_states, input_tensor, attention_mask=attention_mask, adapter_setup=adapter_setup
-        )
-=======
-    def forward(self, hidden_states, input_tensor, adapter_names=None):
-        hidden_states = self.dense(hidden_states)
-        hidden_states = self.dropout(hidden_states)
-        hidden_states = self.adapters_forward(hidden_states, input_tensor, adapter_names=adapter_names)
->>>>>>> 701e7c5a
+            hidden_states, input_tensor, adapter_setup=adapter_setup
+        )
         return hidden_states
 
 
@@ -350,28 +343,15 @@
         head_mask=None,
         encoder_hidden_states=None,
         encoder_attention_mask=None,
-<<<<<<< HEAD
+        output_attentions=False,
         adapter_setup: AdapterCompositionBlock = None,
     ):
         self_outputs = self.self(
-            hidden_states, attention_mask, head_mask, encoder_hidden_states, encoder_attention_mask
+            hidden_states, attention_mask, head_mask, encoder_hidden_states, encoder_attention_mask, output_attentions,
         )
         attention_output = self.output(
-            self_outputs[0], hidden_states, attention_mask=attention_mask, adapter_setup=adapter_setup
-=======
-        output_attentions=False,
-        adapter_names=None,
-    ):
-        self_outputs = self.self(
-            hidden_states,
-            attention_mask,
-            head_mask,
-            encoder_hidden_states,
-            encoder_attention_mask,
-            output_attentions,
->>>>>>> 701e7c5a
-        )
-        attention_output = self.output(self_outputs[0], hidden_states, adapter_names=adapter_names)
+            self_outputs[0], hidden_states, adapter_setup=adapter_setup
+        )
         outputs = (attention_output,) + self_outputs[1:]  # add attentions if we output them
         return outputs
 
@@ -401,17 +381,10 @@
         self.dropout = nn.Dropout(config.hidden_dropout_prob)
         self._init_adapter_modules()
 
-<<<<<<< HEAD
-    def forward(self, hidden_states, input_tensor, attention_mask, adapter_setup: AdapterCompositionBlock = None):
+    def forward(self, hidden_states, input_tensor, adapter_setup: AdapterCompositionBlock = None):
         hidden_states = self.dense(hidden_states)
         hidden_states = self.dropout(hidden_states)
-        hidden_states = self.adapters_forward(hidden_states, input_tensor, attention_mask, adapter_setup)
-=======
-    def forward(self, hidden_states, input_tensor, adapter_names=None):
-        hidden_states = self.dense(hidden_states)
-        hidden_states = self.dropout(hidden_states)
-        hidden_states = self.adapters_forward(hidden_states, input_tensor, adapter_names)
->>>>>>> 701e7c5a
+        hidden_states = self.adapters_forward(hidden_states, input_tensor, adapter_setup)
         return hidden_states
 
 
@@ -436,22 +409,16 @@
         head_mask=None,
         encoder_hidden_states=None,
         encoder_attention_mask=None,
-<<<<<<< HEAD
-        adapter_setup: AdapterCompositionBlock = None,
-    ):
-        self_attention_outputs = self.attention(hidden_states, attention_mask, head_mask, adapter_setup=adapter_setup,)
-=======
         output_attentions=False,
-        adapter_names=None,
+        adapter_setup=None,
     ):
         self_attention_outputs = self.attention(
             hidden_states,
             attention_mask,
             head_mask,
             output_attentions=output_attentions,
-            adapter_names=adapter_names,
-        )
->>>>>>> 701e7c5a
+            adapter_setup=adapter_setup,
+        )
         attention_output = self_attention_outputs[0]
         outputs = self_attention_outputs[1:]  # add self attentions if we output attention weights
 
@@ -470,24 +437,19 @@
             attention_output = cross_attention_outputs[0]
             outputs = outputs + cross_attention_outputs[1:]  # add cross attentions if we output attention weights
 
-<<<<<<< HEAD
-        intermediate_output = self.intermediate(attention_output)
-        layer_output = self.output(intermediate_output, attention_output, attention_mask, adapter_setup=adapter_setup)
-=======
         layer_output = apply_chunking_to_forward(
             self.feed_forward_chunk,
             self.chunk_size_feed_forward,
             self.seq_len_dim,
             attention_output,
-            adapter_names=adapter_names,
-        )
->>>>>>> 701e7c5a
+            adapter_names=adapter_setup,
+        )
         outputs = (layer_output,) + outputs
         return outputs
 
     def feed_forward_chunk(self, attention_output, adapter_names=None):
         intermediate_output = self.intermediate(attention_output)
-        layer_output = self.output(intermediate_output, attention_output, adapter_names=adapter_names)
+        layer_output = self.output(intermediate_output, attention_output, adpter_setup=adapter_names)
         return layer_output
 
 
@@ -504,14 +466,10 @@
         head_mask=None,
         encoder_hidden_states=None,
         encoder_attention_mask=None,
-<<<<<<< HEAD
-        adapter_setup: AdapterCompositionBlock = None,
-=======
         output_attentions=False,
         output_hidden_states=False,
-        adapter_names=None,
+        adapter_setup=None,
         return_dict=False,
->>>>>>> 701e7c5a
     ):
         all_hidden_states = () if output_hidden_states else None
         all_attentions = () if output_attentions else None
@@ -519,17 +477,6 @@
             if output_hidden_states:
                 all_hidden_states = all_hidden_states + (hidden_states,)
 
-<<<<<<< HEAD
-            layer_outputs = layer_module(
-                hidden_states,
-                attention_mask,
-                head_mask[i],
-                encoder_hidden_states,
-                encoder_attention_mask,
-                adapter_setup=adapter_setup,
-            )
-            hidden_states = layer_outputs[0]
-=======
             layer_head_mask = head_mask[i] if head_mask is not None else None
 
             if getattr(self.config, "gradient_checkpointing", False):
@@ -537,7 +484,6 @@
                 def create_custom_forward(module):
                     def custom_forward(*inputs):
                         return module(*inputs, output_attentions)
->>>>>>> 701e7c5a
 
                     return custom_forward
 
@@ -548,7 +494,7 @@
                     layer_head_mask,
                     encoder_hidden_states,
                     encoder_attention_mask,
-                    adapter_names=adapter_names,
+                    adapter_setup=adapter_setup,
                 )
             else:
                 layer_outputs = layer_module(
@@ -558,7 +504,7 @@
                     encoder_hidden_states,
                     encoder_attention_mask,
                     output_attentions,
-                    adapter_names=adapter_names,
+                    adapter_setup=adapter_setup,
                 )
             hidden_states = layer_outputs[0]
             if output_attentions:
@@ -922,16 +868,7 @@
         embedding_output = self.embeddings(
             input_ids=input_ids, position_ids=position_ids, token_type_ids=token_type_ids, inputs_embeds=inputs_embeds
         )
-<<<<<<< HEAD
-
-        # TODO: Currently no fusion over invertible adapters, takes only very first language adapter position
-        if adapter_setup is not None and len(adapter_setup) > 0:
-            first_adapter = adapter_setup.first()
-            if first_adapter in self.invertible_adapters:
-                embedding_output = self.invertible_adapters[first_adapter](embedding_output, rev=False)
-=======
-        embedding_output = self.invertible_adapters_forward(embedding_output, adapter_names=adapter_names)
->>>>>>> 701e7c5a
+        embedding_output = self.invertible_adapters_forward(embedding_output, adapter_names=adapter_setup)
 
         encoder_outputs = self.encoder(
             embedding_output,
@@ -939,14 +876,10 @@
             head_mask=head_mask,
             encoder_hidden_states=encoder_hidden_states,
             encoder_attention_mask=encoder_extended_attention_mask,
-<<<<<<< HEAD
-            adapter_setup=adapter_setup,
-=======
             output_attentions=output_attentions,
             output_hidden_states=output_hidden_states,
-            adapter_names=adapter_names,
+            adapter_setup=adapter_setup,
             return_dict=return_dict,
->>>>>>> 701e7c5a
         )
         sequence_output = encoder_outputs[0]
         pooled_output = self.pooler(sequence_output) if self.pooler is not None else None
@@ -1089,13 +1022,11 @@
             >>> prediction_logits = outputs.prediction_logits
             >>> seq_relationship_logits = outputs.seq_relationship_logits
         """
-<<<<<<< HEAD
         # override the default active adapters with those passed in the method call
         if not adapter_names:
             adapter_setup = self.active_adapters
         else:
             adapter_setup = parse_composition(adapter_names)
-=======
         if "masked_lm_labels" in kwargs:
             warnings.warn(
                 "The `masked_lm_labels` argument is deprecated and will be removed in a future version, use `labels` instead.",
@@ -1104,7 +1035,6 @@
             labels = kwargs.pop("masked_lm_labels")
         assert kwargs == {}, f"Unexpected keyword arguments: {list(kwargs.keys())}."
         return_dict = return_dict if return_dict is not None else self.config.use_return_dict
->>>>>>> 701e7c5a
 
         outputs = self.bert(
             input_ids,
@@ -1113,21 +1043,9 @@
             position_ids=position_ids,
             head_mask=head_mask,
             inputs_embeds=inputs_embeds,
-<<<<<<< HEAD
-            adapter_names=adapter_setup,
-        )
-
-        sequence_output, pooled_output = outputs[:2]
-        if adapter_setup is not None:
-            language = adapter_setup.first()
-        else:
-            language = None
-        prediction_scores, seq_relationship_score = self.cls(
-            sequence_output, pooled_output, inv_lang_adapter=self.bert.get_invertible_adapter(language),
-=======
             output_attentions=output_attentions,
             output_hidden_states=output_hidden_states,
-            adapter_names=adapter_names,
+            adapter_names=adapter_setup,
             return_dict=return_dict,
         )
 
@@ -1135,8 +1053,7 @@
         prediction_scores, seq_relationship_score = self.cls(
             sequence_output,
             pooled_output,
-            inv_lang_adapter=self.bert.get_invertible_lang_adapter(adapter_names),
->>>>>>> 701e7c5a
+            inv_lang_adapter=self.bert.get_invertible_adapter(adapter_setup),
         )
 
         total_loss = None
@@ -1233,15 +1150,13 @@
 
             >>> prediction_logits = outputs.logits
         """
-<<<<<<< HEAD
         # override the default active adapters with those passed in the method call
         if not adapter_names:
             adapter_setup = self.active_adapters
         else:
             adapter_setup = parse_composition(adapter_names)
-=======
+
         return_dict = return_dict if return_dict is not None else self.config.use_return_dict
->>>>>>> 701e7c5a
 
         outputs = self.bert(
             input_ids,
@@ -1252,31 +1167,17 @@
             inputs_embeds=inputs_embeds,
             encoder_hidden_states=encoder_hidden_states,
             encoder_attention_mask=encoder_attention_mask,
-<<<<<<< HEAD
-            adapter_names=adapter_setup,
-        )
-
-        sequence_output = outputs[0]
-        # TODO assume that first elem is language
-        if adapter_setup is not None:
-            language = adapter_setup.first()
-        else:
-            language = None
-
-        prediction_scores = self.cls(sequence_output, inv_lang_adapter=self.bert.get_invertible_adapter(language),)
-=======
             output_attentions=output_attentions,
             output_hidden_states=output_hidden_states,
-            adapter_names=adapter_names,
+            adapter_names=adapter_setup,
             return_dict=return_dict,
         )
 
         sequence_output = outputs[0]
         prediction_scores = self.cls(
             sequence_output,
-            inv_lang_adapter=self.bert.get_invertible_lang_adapter(adapter_names),
-        )
->>>>>>> 701e7c5a
+            inv_lang_adapter=self.bert.get_invertible_adapter(adapter_setup),
+        )
 
         lm_loss = None
         if labels is not None:
