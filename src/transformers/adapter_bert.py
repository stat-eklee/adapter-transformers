# docstyle-ignore-file
import logging
from abc import ABC, abstractmethod
from typing import List, Union

import torch
from torch import nn

<<<<<<< HEAD
from .adapter_composition import AdapterCompositionBlock, Fuse, Split, Stack, parse_composition
=======
from .adapter_config import AdapterType
>>>>>>> 8626855c
from .adapter_heads import (
    ClassificationHead,
    ModelWithFlexibleHeadsAdaptersMixin,
    MultiLabelClassificationHead,
    MultipleChoiceHead,
    QuestionAnsweringHead,
    TaggingHead,
)
from .adapter_model_mixin import InvertibleAdaptersMixin, ModelAdaptersMixin
from .adapter_modeling import Adapter, BertFusion


logger = logging.getLogger(__name__)


class BertAdaptersBaseMixin(ABC):
    """An abstract base implementation of adapter integration into a Transformer block.
    In BERT, subclasses of this module are placed in the BertSelfOutput module and in the BertOutput module.
    """

    # override this property if layer norm has a different name
    @property
    def layer_norm(self):
        return self.LayerNorm

    @property
    @abstractmethod
    def adapter_config_key(self):
        """Gets the name of the key by which this adapter location is identified in the adapter configuration."""
        pass

    def _init_adapter_modules(self):
        self.adapters = nn.ModuleDict(dict())
        self.adapter_fusion_layer = nn.ModuleDict(dict())

    def add_adapter(self, adapter_name: str):
        adapter_config = self.config.adapters.get(adapter_name)
        if adapter_config and adapter_config[self.adapter_config_key]:
            adapter = Adapter(
                input_size=self.config.hidden_size,
                down_sample=self.config.hidden_size // adapter_config["reduction_factor"],
                add_layer_norm_before=adapter_config["ln_before"],
                add_layer_norm_after=adapter_config["ln_after"],
                non_linearity=adapter_config["non_linearity"],
                residual_before_ln=adapter_config["adapter_residual_before_ln"],
            )
            self.adapters[adapter_name] = adapter

    def add_fusion_layer(self, adapter_names: Union[List, str]):
        """See BertModel.add_fusion_layer"""
        adapter_names = adapter_names if isinstance(adapter_names, list) else adapter_names.split(",")
        if self.config.adapters.common_config_value(adapter_names, self.adapter_config_key):
            self.adapter_fusion_layer[",".join(adapter_names)] = BertFusion(self.config)

    def enable_adapters(self, adapter_setup: AdapterCompositionBlock, unfreeze_adapters: bool, unfreeze_fusion: bool):
        """Unfreezes a given list of adapters, the adapter fusion layer, or both

        :param adapter_names: names of adapters to unfreeze (or names of adapters part of the fusion layer to unfreeze)
        :param unfreeze_adapters: whether the adapters themselves should be unfreezed
        :param unfreeze_fusion: whether the adapter attention layer for the given adapters should be unfreezed
        """
        if unfreeze_adapters:
            for adapter_name in adapter_setup.flatten():
                if adapter_name in self.adapters:
                    for param in self.adapters[adapter_name].parameters():
                        param.requires_grad = True
        if unfreeze_fusion:
            if isinstance(adapter_setup, Fuse):
                if adapter_setup.name in self.adapter_fusion_layer:
                    for param in self.adapter_fusion_layer[adapter_setup.name].parameters():
                        param.requires_grad = True
            for sub_setup in adapter_setup:
                if isinstance(sub_setup, Fuse):
                    if sub_setup.name in self.adapter_fusion_layer:
                        for param in self.adapter_fusion_layer[sub_setup.name].parameters():
                            param.requires_grad = True

    def get_adapter_preparams(
        self,
        adapter_config,
        hidden_states,
        input_tensor,
    ):
        """
        Retrieves the hidden_states, query (for Fusion), and residual connection according to the set configuration
        Args:
            adapter_config: config file according to what the parameters are passed
            hidden_states: output of previous layer
            input_tensor: residual connection before FFN

        Returns: hidden_states, query, residual

        """
        query = None

        if adapter_config["residual_before_ln"]:
            residual = hidden_states

        if hasattr(self.config, "adapter_fusion") and self.config.adapter_fusion["query_before_ln"]:
            query = hidden_states

        if adapter_config["original_ln_before"] and self.layer_norm:
            hidden_states = self.layer_norm(hidden_states + input_tensor)

        if not adapter_config["residual_before_ln"]:
            residual = hidden_states

        if hasattr(self.config, "adapter_fusion") and not self.config.adapter_fusion["query_before_ln"]:
            query = hidden_states

        return hidden_states, query, residual

    def adapter_stack(self, adapter_setup: Stack, hidden_states, input_tensor, lvl=0):
        """
        Forwards the given input through the given stack of adapters.
        """
        for adapter_stack_layer in adapter_setup:
            # Break if setup is too deep
            if isinstance(adapter_stack_layer, AdapterCompositionBlock) and lvl >= 1:
                raise ValueError(
                    "Specified adapter setup is too deep. Cannot have {} at level {}".format(
                        adapter_stack_layer.__class__.__name__, lvl
                    )
                )
            # Case 1: We have a nested fusion layer -> call fusion method
            if isinstance(adapter_stack_layer, Fuse):
                hidden_states = self.adapter_fusion(adapter_stack_layer, hidden_states, input_tensor)
                up = hidden_states  # TODO
            # Case 2: We have a nested split layer -> call split method
            elif isinstance(adapter_stack_layer, Split):
                hidden_states = self.adapter_split(adapter_stack_layer, hidden_states, input_tensor)
                up = hidden_states  # TODO
            # Case 3: We have a single adapter which is part of this module -> forward pass
            elif adapter_stack_layer in self.adapters:
                adapter_layer = self.adapters[adapter_stack_layer]
                adapter_config = self.config.adapters.get(adapter_stack_layer)
                hidden_states, _, residual = self.get_adapter_preparams(adapter_config, hidden_states, input_tensor)
                hidden_states, _, up = adapter_layer(hidden_states, residual_input=residual)
            # Case X: No adapter which is part of this module -> ignore

        return hidden_states, up

    def adapter_fusion(self, adapter_setup: Fuse, hidden_states, input_tensor, lvl=0):
        """
        Performs adapter fusion with the given adapters for the given input.
        """
        # config of _last_ fused adapter is significant
        adapter_config = self.config.adapters.get(adapter_setup.last())
        hidden_states, query, residual = self.get_adapter_preparams(adapter_config, hidden_states, input_tensor)

        up_list = []

        for adapter_block in adapter_setup:
            # Case 1: We have a nested stack -> call stack method
            if isinstance(adapter_block, Stack):
                _, up = self.adapter_stack(adapter_block, hidden_states, input_tensor, lvl=lvl + 1)
            # Case 2: We have a single adapter which is part of this module -> forward pass
            elif adapter_block in self.adapters:
                adapter_layer = self.adapters[adapter_block]
                _, _, up = adapter_layer(hidden_states, residual_input=residual)
            # Case 3: nesting other composition blocks is invalid
            elif isinstance(adapter_block, AdapterCompositionBlock):
                raise ValueError(
                    "Invalid adapter setup. Cannot nest {} in {}".format(
                        adapter_block.__class__.__name__, adapter_setup.__class__.__name__
                    )
                )
            # Case X: No adapter which is part of this module -> ignore
            up_list.append(up)

        if len(up_list) > 0:
            up_list = torch.stack(up_list)
            up_list = up_list.permute(1, 2, 0, 3)

            hidden_states = self.adapter_fusion_layer[adapter_setup.name](
                query,
                up_list,
                up_list,
                residual,
            )

        return hidden_states

    def adapter_split(self, adapter_setup: Split, hidden_states, input_tensor, lvl=0):
        """
        Splits the given input between the given adapters.
        """
        # config of _first_ of splitted adapters is significant
        adapter_config = self.config.adapters.get(adapter_setup.first())
        hidden_states, query, residual = self.get_adapter_preparams(adapter_config, hidden_states, input_tensor)

        # split hidden representations and residuals at split index
        split_hidden_states = [
            hidden_states[:, : adapter_setup.split_index, :],
            hidden_states[:, adapter_setup.split_index :, :],
        ]
        split_input_tensor = [
            input_tensor[:, : adapter_setup.split_index, :],
            input_tensor[:, adapter_setup.split_index :, :],
        ]
        split_residual = [
            residual[:, : adapter_setup.split_index, :],
            residual[:, adapter_setup.split_index :, :],
        ]

        for i, adapter_block in enumerate(adapter_setup):
            # Case 1: We have a nested stack -> call stack method
            if isinstance(adapter_block, Stack):
                _, up = self.adapter_stack(adapter_block, split_hidden_states[i], split_input_tensor[i], lvl=lvl + 1)
            # Case 2: We have a single adapter which is part of this module -> forward pass
            elif adapter_block in self.adapters:
                adapter_layer = self.adapters[adapter_block]
                split_hidden_states[i], _, _ = adapter_layer(split_hidden_states[i], residual_input=split_residual[i])
            # Case 3: nesting other composition blocks is invalid
            elif isinstance(adapter_block, AdapterCompositionBlock):
                raise ValueError(
                    "Invalid adapter setup. Cannot nest {} in {}".format(
                        adapter_block.__class__.__name__, adapter_setup.__class__.__name__
                    )
                )
            # Case X: No adapter which is part of this module -> ignore

        hidden_states = torch.cat(split_hidden_states, dim=1)
        return hidden_states

    def adapters_forward(self, hidden_states, input_tensor):
        """
        Called for each forward pass through adapters.
        """
        adapter_setup = self.config.adapters.active_setup if hasattr(self.config, "adapters") else None
        if adapter_setup is not None and (len(set(self.adapters.keys()) & adapter_setup.flatten()) > 0):
            if isinstance(adapter_setup, Stack):
                hidden_states, _ = self.adapter_stack(adapter_setup, hidden_states, input_tensor)
            elif isinstance(adapter_setup, Fuse):
                hidden_states = self.adapter_fusion(adapter_setup, hidden_states, input_tensor)
            elif isinstance(adapter_setup, Split):
                hidden_states = self.adapter_split(adapter_setup, hidden_states, input_tensor)
            else:
                raise ValueError(f"Invalid adapter setup {adapter_setup}")

            last_config = self.config.adapters.get(adapter_setup.last())
            if last_config["original_ln_after"] and self.layer_norm:
                hidden_states = self.layer_norm(hidden_states + input_tensor)

        elif self.layer_norm:
            hidden_states = self.layer_norm(hidden_states + input_tensor)
        else:
            hidden_states = hidden_states + input_tensor

        return hidden_states


class BertSelfOutputAdaptersMixin(BertAdaptersBaseMixin):
    """Adds adapters to the BertSelfOutput module."""

    @property
    def adapter_config_key(self):
        return "mh_adapter"


class BertOutputAdaptersMixin(BertAdaptersBaseMixin):
    """Adds adapters to the BertOutput module."""

    @property
    def adapter_config_key(self):
        return "output_adapter"


class BertLayerAdaptersMixin:
    """Adds adapters to the BertLayer module."""

    def add_fusion_layer(self, adapter_names):
        self.attention.output.add_fusion_layer(adapter_names)
        self.output.add_fusion_layer(adapter_names)

    def add_adapter(self, adapter_name: str):
        self.attention.output.add_adapter(adapter_name)
        self.output.add_adapter(adapter_name)

    def enable_adapters(
        self, adapter_setup: AdapterCompositionBlock, unfreeze_adapters: bool, unfreeze_attention: bool
    ):
        self.attention.output.enable_adapters(adapter_setup, unfreeze_adapters, unfreeze_attention)
        self.output.enable_adapters(adapter_setup, unfreeze_adapters, unfreeze_attention)


class BertEncoderAdaptersMixin:
    """Adds adapters to the BertEncoder module."""

    def add_fusion_layer(self, adapter_names):
        for layer in self.layer:
            layer.add_fusion_layer(adapter_names)

    def add_adapter(self, adapter_name: str):
        adapter_config = self.config.adapters.get(adapter_name)
        leave_out = adapter_config.get("leave_out", [])
        for i, layer in enumerate(self.layer):
            if i not in leave_out:
                layer.add_adapter(adapter_name)

    def enable_adapters(
        self, adapter_setup: AdapterCompositionBlock, unfreeze_adapters: bool, unfreeze_attention: bool
    ):
        for layer in self.layer:
            layer.enable_adapters(adapter_setup, unfreeze_adapters, unfreeze_attention)


class BertModelAdaptersMixin(InvertibleAdaptersMixin, ModelAdaptersMixin):
    """Adds adapters to the BertModel module."""

    def __init__(self, *args, **kwargs):
        super().__init__(*args, **kwargs)

<<<<<<< HEAD
    def _init_adapter_modules(self):
        super()._init_adapter_modules()

        # add adapters specified in config; invertible adapter will only be added if required
        for adapter_name in self.config.adapters.adapters:
            self.encoder.add_adapter(adapter_name)
            self.add_invertible_adapter(adapter_name)
        # fusion
        if hasattr(self.config, "fusion_models"):
            for fusion_adapter_names in self.config.fusion_models:
                self.add_fusion_layer(fusion_adapter_names)

    def train_adapter(self, adapter_setup: Union[list, AdapterCompositionBlock]):
=======
    def train_adapter(self, adapter_names: list):
>>>>>>> 8626855c
        """Sets the model into mode for training the given adapters."""
        self.train()
        self.freeze_model(True)
        adapter_setup = parse_composition(adapter_setup)
        self.encoder.enable_adapters(adapter_setup, True, False)
        self.enable_invertible_adapters(adapter_setup.flatten())
        # use the adapters to be trained by default in every forward pass
        self.set_active_adapters(adapter_setup)

    def train_fusion(self, adapter_setup: Union[list, AdapterCompositionBlock]):
        """Sets the model into mode for training of adapter fusion determined by a list of adapter names."""
        self.train()
        self.freeze_model(True)
        adapter_setup = parse_composition(adapter_setup)
        self.encoder.enable_adapters(adapter_setup, False, True)
        # use the adapters to be trained by default in every forward pass
        self.set_active_adapters(adapter_setup)
        # TODO implement fusion for invertible adapters

<<<<<<< HEAD
    def add_adapter(self, adapter_name: str, config=None):
        """Adds a new adapter module of the specified type to the model.

        Args:
            adapter_name (str): The name of the adapter module to be added.
            config (str or dict or AdapterConfig, optional): The adapter configuration, can be either:
                - the string identifier of a pre-defined configuration dictionary
                - a configuration dictionary specifying the full config
                - if not given, the default configuration for this adapter type will be used
        """
        self.config.adapters.add(adapter_name, config=config)
        self.encoder.add_adapter(adapter_name)
        self.add_invertible_adapter(adapter_name)
=======
    def _add_adapter(self, adapter_name, adapter_type):
        self.encoder.add_adapter(adapter_name, adapter_type)
        if adapter_type == AdapterType.text_lang:
            self.add_invertible_lang_adapter(adapter_name)
>>>>>>> 8626855c

    def _add_fusion_layer(self, adapter_names):
        self.encoder.add_fusion_layer(adapter_names)

    def get_fusion_regularization_loss(self):
        reg_loss = 0.0
        target = torch.zeros((self.config.hidden_size, self.config.hidden_size)).fill_diagonal_(1.0).to(self.device)
        for _, v in self.encoder.layer._modules.items():

            for _, layer_fusion in v.output.adapter_fusion_layer.items():
                if hasattr(layer_fusion, "value"):
                    reg_loss += 0.01 * (target - layer_fusion.value.weight).pow(2).sum()

            for _, layer_fusion in v.attention.output.adapter_fusion_layer.items():
                if hasattr(layer_fusion, "value"):
                    reg_loss += 0.01 * (target - layer_fusion.value.weight).pow(2).sum()

        return reg_loss


class BertModelHeadsMixin(ModelWithFlexibleHeadsAdaptersMixin):
    """Adds flexible heads to a BERT-based model class."""

    def add_prediction_head_from_config(self, head_name, config, overwrite_ok=False):
        id2label = (
            {id_: label for label, id_ in config["label2id"].items()}
            if "label2id" in config.keys() and config["label2id"]
            else None
        )
        if config["head_type"] == "classification":
            self.add_classification_head(
                head_name,
                config["num_labels"],
                config["layers"],
                config["activation_function"],
                id2label=id2label,
                overwrite_ok=overwrite_ok,
            )
        elif config["head_type"] == "multilabel_classification":
            self.add_classification_head(
                head_name,
                config["num_labels"],
                config["layers"],
                config["activation_function"],
                multilabel=True,
                id2label=id2label,
                overwrite_ok=overwrite_ok,
            )
        elif config["head_type"] == "tagging":
            self.add_tagging_head(
                head_name,
                config["num_labels"],
                config["layers"],
                config["activation_function"],
                id2label=id2label,
                overwrite_ok=overwrite_ok,
            )
        elif config["head_type"] == "multiple_choice":
            self.add_multiple_choice_head(
                head_name,
                config["num_choices"],
                config["layers"],
                config["activation_function"],
                id2label=id2label,
                overwrite_ok=overwrite_ok,
            )
        elif config["head_type"] == "question_answering":
            self.add_qa_head(
                head_name,
                config["num_labels"],
                config["layers"],
                config["activation_function"],
                id2label=id2label,
                overwrite_ok=overwrite_ok,
            )
        else:
            if config["head_type"] in self.config.custom_heads:
                self.add_custom_head(head_name, config, overwrite_ok=overwrite_ok)
            else:
                raise AttributeError("Please register the PredictionHead before loading the model")

    def add_classification_head(
        self,
        head_name,
        num_labels=2,
        layers=2,
        activation_function="tanh",
        overwrite_ok=False,
        multilabel=False,
        id2label=None,
    ):
        """Adds a sequence classification head on top of the model.

        Args:
            head_name (str): The name of the head.
            num_labels (int, optional): Number of classification labels. Defaults to 2.
            layers (int, optional): Number of layers. Defaults to 2.
            activation_function (str, optional): Activation function. Defaults to 'tanh'.
            overwrite_ok (bool, optional): Force overwrite if a head with the same name exists. Defaults to False.
            multilabel (bool, optional): Enable multilabel classification setup. Defaults to False.
        """

        if multilabel:
            head = MultiLabelClassificationHead(head_name, num_labels, layers, activation_function, id2label, self)
        else:
            head = ClassificationHead(head_name, num_labels, layers, activation_function, id2label, self)
        self.add_prediction_head(head, overwrite_ok)

    def add_multiple_choice_head(
        self, head_name, num_choices=2, layers=2, activation_function="tanh", overwrite_ok=False, id2label=None
    ):
        """Adds a multiple choice head on top of the model.

        Args:
            head_name (str): The name of the head.
            num_choices (int, optional): Number of choices. Defaults to 2.
            layers (int, optional): Number of layers. Defaults to 2.
            activation_function (str, optional): Activation function. Defaults to 'tanh'.
            overwrite_ok (bool, optional): Force overwrite if a head with the same name exists. Defaults to False.
        """
        head = MultipleChoiceHead(head_name, num_choices, layers, activation_function, id2label, self)
        self.add_prediction_head(head, overwrite_ok)

    def add_tagging_head(
        self, head_name, num_labels=2, layers=1, activation_function="tanh", overwrite_ok=False, id2label=None
    ):
        """Adds a token classification head on top of the model.

        Args:
            head_name (str): The name of the head.
            num_labels (int, optional): Number of classification labels. Defaults to 2.
            layers (int, optional): Number of layers. Defaults to 1.
            activation_function (str, optional): Activation function. Defaults to 'tanh'.
            overwrite_ok (bool, optional): Force overwrite if a head with the same name exists. Defaults to False.
        """
        head = TaggingHead(head_name, num_labels, layers, activation_function, id2label, self)
        self.add_prediction_head(head, overwrite_ok)

    def add_qa_head(
        self, head_name, num_labels=2, layers=1, activation_function="tanh", overwrite_ok=False, id2label=None
    ):
        head = QuestionAnsweringHead(head_name, num_labels, layers, activation_function, id2label, self)
        self.add_prediction_head(head, overwrite_ok)<|MERGE_RESOLUTION|>--- conflicted
+++ resolved
@@ -6,11 +6,7 @@
 import torch
 from torch import nn
 
-<<<<<<< HEAD
 from .adapter_composition import AdapterCompositionBlock, Fuse, Split, Stack, parse_composition
-=======
-from .adapter_config import AdapterType
->>>>>>> 8626855c
 from .adapter_heads import (
     ClassificationHead,
     ModelWithFlexibleHeadsAdaptersMixin,
@@ -324,23 +320,7 @@
     def __init__(self, *args, **kwargs):
         super().__init__(*args, **kwargs)
 
-<<<<<<< HEAD
-    def _init_adapter_modules(self):
-        super()._init_adapter_modules()
-
-        # add adapters specified in config; invertible adapter will only be added if required
-        for adapter_name in self.config.adapters.adapters:
-            self.encoder.add_adapter(adapter_name)
-            self.add_invertible_adapter(adapter_name)
-        # fusion
-        if hasattr(self.config, "fusion_models"):
-            for fusion_adapter_names in self.config.fusion_models:
-                self.add_fusion_layer(fusion_adapter_names)
-
     def train_adapter(self, adapter_setup: Union[list, AdapterCompositionBlock]):
-=======
-    def train_adapter(self, adapter_names: list):
->>>>>>> 8626855c
         """Sets the model into mode for training the given adapters."""
         self.train()
         self.freeze_model(True)
@@ -360,26 +340,9 @@
         self.set_active_adapters(adapter_setup)
         # TODO implement fusion for invertible adapters
 
-<<<<<<< HEAD
-    def add_adapter(self, adapter_name: str, config=None):
-        """Adds a new adapter module of the specified type to the model.
-
-        Args:
-            adapter_name (str): The name of the adapter module to be added.
-            config (str or dict or AdapterConfig, optional): The adapter configuration, can be either:
-                - the string identifier of a pre-defined configuration dictionary
-                - a configuration dictionary specifying the full config
-                - if not given, the default configuration for this adapter type will be used
-        """
-        self.config.adapters.add(adapter_name, config=config)
+    def _add_adapter(self, adapter_name):
         self.encoder.add_adapter(adapter_name)
         self.add_invertible_adapter(adapter_name)
-=======
-    def _add_adapter(self, adapter_name, adapter_type):
-        self.encoder.add_adapter(adapter_name, adapter_type)
-        if adapter_type == AdapterType.text_lang:
-            self.add_invertible_lang_adapter(adapter_name)
->>>>>>> 8626855c
 
     def _add_fusion_layer(self, adapter_names):
         self.encoder.add_fusion_layer(adapter_names)
