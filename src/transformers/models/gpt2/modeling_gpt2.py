# coding=utf-8
# Copyright 2018 The OpenAI Team Authors and HuggingFace Inc. team.
# Copyright (c) 2018, NVIDIA CORPORATION.  All rights reserved.
#
# Licensed under the Apache License, Version 2.0 (the "License");
# you may not use this file except in compliance with the License.
# You may obtain a copy of the License at
#
#     http://www.apache.org/licenses/LICENSE-2.0
#
# Unless required by applicable law or agreed to in writing, software
# distributed under the License is distributed on an "AS IS" BASIS,
# WITHOUT WARRANTIES OR CONDITIONS OF ANY KIND, either express or implied.
# See the License for the specific language governing permissions and
# limitations under the License.
"""PyTorch OpenAI GPT-2 model."""

import os
from dataclasses import dataclass
from typing import Optional, Tuple

import torch
import torch.utils.checkpoint
from torch import nn
from torch.nn import CrossEntropyLoss, MSELoss

from ...activations import ACT2FN
from ...adapters.model_mixin import ModelWithHeadsAdaptersMixin
from ...adapters.models.gpt2 import GPT2DecoderBlockAdaptersMixin, GPT2ModelAdapterMixin, GPT2ModelHeadsMixin
from ...file_utils import (
    ModelOutput,
    add_code_sample_docstrings,
    add_start_docstrings,
    add_start_docstrings_to_model_forward,
    replace_return_docstrings,
)
from ...modeling_outputs import (
    BaseModelOutputWithPastAndCrossAttentions,
    CausalLMOutputWithCrossAttentions,
    SequenceClassifierOutputWithPast,
)
from ...modeling_utils import (
    Conv1D,
    PreTrainedModel,
    SequenceSummary,
    find_pruneable_heads_and_indices,
    prune_conv1d_layer,
)
from ...utils import logging
from ...utils.model_parallel_utils import assert_device_map, get_device_map
from .configuration_gpt2 import GPT2Config


logger = logging.get_logger(__name__)

_CHECKPOINT_FOR_DOC = "gpt2"
_CONFIG_FOR_DOC = "GPT2Config"
_TOKENIZER_FOR_DOC = "GPT2Tokenizer"

GPT2_PRETRAINED_MODEL_ARCHIVE_LIST = [
    "gpt2",
    "gpt2-medium",
    "gpt2-large",
    "gpt2-xl",
    "distilgpt2",
    # See all GPT-2 models at https://huggingface.co/models?filter=gpt2
]


def load_tf_weights_in_gpt2(model, config, gpt2_checkpoint_path):
    """Load tf checkpoints in a pytorch model"""
    try:
        import re

        import tensorflow as tf
    except ImportError:
        logger.error(
            "Loading a TensorFlow model in PyTorch, requires TensorFlow to be installed. Please see "
            "https://www.tensorflow.org/install/ for installation instructions."
        )
        raise
    tf_path = os.path.abspath(gpt2_checkpoint_path)
    logger.info(f"Converting TensorFlow checkpoint from {tf_path}")
    # Load weights from TF model
    init_vars = tf.train.list_variables(tf_path)
    names = []
    arrays = []
    for name, shape in init_vars:
        logger.info(f"Loading TF weight {name} with shape {shape}")
        array = tf.train.load_variable(tf_path, name)
        names.append(name)
        arrays.append(array.squeeze())

    for name, array in zip(names, arrays):
        name = name[6:]  # skip "model/"
        name = name.split("/")
        pointer = model
        for m_name in name:
            if re.fullmatch(r"[A-Za-z]+\d+", m_name):
                scope_names = re.split(r"(\d+)", m_name)
            else:
                scope_names = [m_name]
            if scope_names[0] == "w" or scope_names[0] == "g":
                pointer = getattr(pointer, "weight")
            elif scope_names[0] == "b":
                pointer = getattr(pointer, "bias")
            elif scope_names[0] == "wpe" or scope_names[0] == "wte":
                pointer = getattr(pointer, scope_names[0])
                pointer = getattr(pointer, "weight")
            else:
                pointer = getattr(pointer, scope_names[0])
            if len(scope_names) >= 2:
                num = int(scope_names[1])
                pointer = pointer[num]
        try:
            assert (
                pointer.shape == array.shape
            ), f"Pointer shape {pointer.shape} and array shape {array.shape} mismatched"
        except AssertionError as e:
            e.args += (pointer.shape, array.shape)
            raise
        logger.info(f"Initialize PyTorch weight {name}")
        pointer.data = torch.from_numpy(array)
    return model


class GPT2Attention(nn.Module):
    def __init__(self, config, is_cross_attention=False):
        super().__init__()

        max_positions = config.max_position_embeddings
        self.register_buffer(
            "bias",
            torch.tril(torch.ones((max_positions, max_positions), dtype=torch.uint8)).view(
                1, 1, max_positions, max_positions
            ),
        )
        self.register_buffer("masked_bias", torch.tensor(-1e4))

        self.embed_dim = config.hidden_size
        self.num_heads = config.num_attention_heads
        self.head_dim = self.embed_dim // self.num_heads
        self.split_size = self.embed_dim
        if self.head_dim * self.num_heads != self.embed_dim:
            raise ValueError(
                f"`embed_dim` must be divisible by num_heads (got `embed_dim`: {self.embed_dim} and `num_heads`: {self.num_heads})."
            )

        self.scale_attn_weights = config.scale_attn_weights
        self.is_cross_attention = is_cross_attention

        if self.is_cross_attention:
            self.c_attn = Conv1D(2 * self.embed_dim, self.embed_dim)
            self.q_attn = Conv1D(self.embed_dim, self.embed_dim)
        else:
            self.c_attn = Conv1D(3 * self.embed_dim, self.embed_dim)
        self.c_proj = Conv1D(self.embed_dim, self.embed_dim)

        self.attn_dropout = nn.Dropout(config.attn_pdrop)
        self.resid_dropout = nn.Dropout(config.resid_pdrop)

        self.pruned_heads = set()

    def prune_heads(self, heads):
        if len(heads) == 0:
            return
        heads, index = find_pruneable_heads_and_indices(heads, self.num_heads, self.head_dim, self.pruned_heads)
        index_attn = torch.cat([index, index + self.split_size, index + (2 * self.split_size)])

        # Prune conv1d layers
        self.c_attn = prune_conv1d_layer(self.c_attn, index_attn, dim=1)
        self.c_proj = prune_conv1d_layer(self.c_proj, index, dim=0)

        # Update hyper params
        self.split_size = (self.split_size // self.num_heads) * (self.num_heads - len(heads))
        self.num_heads = self.num_heads - len(heads)
        self.pruned_heads = self.pruned_heads.union(heads)

    def _attn(self, query, key, value, attention_mask=None, head_mask=None):
        attn_weights = torch.matmul(query, key.transpose(-1, -2))

        if self.scale_attn_weights:
            attn_weights = attn_weights / (float(value.size(-1)) ** 0.5)

        if not self.is_cross_attention:
            # if only "normal" attention layer implements causal mask
            query_length, key_length = query.size(-2), key.size(-2)
            causal_mask = self.bias[:, :, key_length - query_length : key_length, :key_length].bool()
            attn_weights = torch.where(causal_mask, attn_weights, self.masked_bias.to(attn_weights.dtype))

        if attention_mask is not None:
            # Apply the attention mask
            attn_weights = attn_weights + attention_mask

        attn_weights = nn.Softmax(dim=-1)(attn_weights)
        attn_weights = self.attn_dropout(attn_weights)

        # Mask heads if we want to
        if head_mask is not None:
            attn_weights = attn_weights * head_mask

        attn_output = torch.matmul(attn_weights, value)

        return attn_output, attn_weights

    def _split_heads(self, tensor, num_heads, attn_head_size):
        """
        Splits hidden_size dim into attn_head_size and num_heads
        """
        new_shape = tensor.size()[:-1] + (num_heads, attn_head_size)
        tensor = tensor.view(*new_shape)
        return tensor.permute(0, 2, 1, 3)  # (batch, head, seq_length, head_features)

    def _merge_heads(self, tensor, num_heads, attn_head_size):
        """
        Merges attn_head_size dim and num_attn_heads dim into hidden_size
        """
        tensor = tensor.permute(0, 2, 1, 3).contiguous()
        new_shape = tensor.size()[:-2] + (num_heads * attn_head_size,)
        return tensor.view(new_shape)

    def forward(
        self,
        hidden_states,
        layer_past=None,
        attention_mask=None,
        head_mask=None,
        encoder_hidden_states=None,
        encoder_attention_mask=None,
        use_cache=False,
        output_attentions=False,
    ):
        if encoder_hidden_states is not None:
            if not hasattr(self, "q_attn"):
                raise ValueError(
                    "If class is used as cross attention, the weights `q_attn` have to be defined. "
                    "Please make sure to instantiate class with `GPT2Attention(..., is_cross_attention=True)`."
                )

            query = self.q_attn(hidden_states)
            key, value = self.c_attn(encoder_hidden_states).split(self.split_size, dim=2)
            attention_mask = encoder_attention_mask
        else:
            query, key, value = self.c_attn(hidden_states).split(self.split_size, dim=2)

        query = self._split_heads(query, self.num_heads, self.head_dim)
        key = self._split_heads(key, self.num_heads, self.head_dim)
        value = self._split_heads(value, self.num_heads, self.head_dim)

        if layer_past is not None:
            past_key, past_value = layer_past
            key = torch.cat((past_key, key), dim=-2)
            value = torch.cat((past_value, value), dim=-2)

        if use_cache is True:
            present = (key, value)
        else:
            present = None

        attn_output, attn_weights = self._attn(query, key, value, attention_mask, head_mask)

        attn_output = self._merge_heads(attn_output, self.num_heads, self.head_dim)
        attn_output = self.c_proj(attn_output)
        attn_output = self.resid_dropout(attn_output)

        outputs = (attn_output, present)
        if output_attentions:
            outputs += (attn_weights,)

        return outputs  # a, present, (attentions)


class GPT2MLP(nn.Module):
    def __init__(self, intermediate_size, config):
        super().__init__()
        embed_dim = config.hidden_size
        self.c_fc = Conv1D(intermediate_size, embed_dim)
        self.c_proj = Conv1D(embed_dim, intermediate_size)
        self.act = ACT2FN[config.activation_function]
        self.dropout = nn.Dropout(config.resid_pdrop)

    def forward(self, hidden_states):
        hidden_states = self.c_fc(hidden_states)
        hidden_states = self.act(hidden_states)
        hidden_states = self.c_proj(hidden_states)
        hidden_states = self.dropout(hidden_states)
        return hidden_states


class GPT2Block(GPT2DecoderBlockAdaptersMixin, nn.Module):
    def __init__(self, config):
        super().__init__()
        self.config = config
        hidden_size = config.hidden_size
        inner_dim = config.n_inner if config.n_inner is not None else 4 * hidden_size

        self.ln_1 = nn.LayerNorm(hidden_size, eps=config.layer_norm_epsilon)
        self.attn = GPT2Attention(config)
        self.ln_2 = nn.LayerNorm(hidden_size, eps=config.layer_norm_epsilon)

        if config.add_cross_attention:
            self.crossattention = GPT2Attention(config, is_cross_attention=True)
            self.ln_cross_attn = nn.LayerNorm(hidden_size, eps=config.layer_norm_epsilon)

        self.mlp = GPT2MLP(inner_dim, config)
        self._init_adapter_modules()

    def forward(
        self,
        hidden_states,
        layer_past=None,
        attention_mask=None,
        head_mask=None,
        encoder_hidden_states=None,
        encoder_attention_mask=None,
        use_cache=False,
        output_attentions=False,
        **kwargs
    ):
        residual = hidden_states
        hidden_states = self.ln_1(hidden_states)
        attn_outputs = self.attn(
            hidden_states,
            layer_past=layer_past,
            attention_mask=attention_mask,
            head_mask=head_mask,
            use_cache=use_cache,
            output_attentions=output_attentions,
        )
        attn_output = attn_outputs[0]  # output_attn: a, present, (attentions)
        outputs = attn_outputs[1:]
        hidden_states = self.attention_adapters.adapters_forward(attn_output, residual, **kwargs)

        if encoder_hidden_states is not None:
            # add one self-attention block for cross-attention
            if not hasattr(self, "crossattention"):
                raise ValueError(
                    f"If `encoder_hidden_states` are passed, {self} has to be instantiated with "
                    "cross-attention layers by setting `config.add_cross_attention=True`"
                )
            residual = hidden_states
            hidden_states = self.ln_cross_attn(hidden_states)
            cross_attn_outputs = self.crossattention(
                hidden_states,
                attention_mask=attention_mask,
                head_mask=head_mask,
                encoder_hidden_states=encoder_hidden_states,
                encoder_attention_mask=encoder_attention_mask,
                output_attentions=output_attentions,
            )
            attn_output = cross_attn_outputs[0]
            # residual connection
            hidden_states = residual + attn_output
            outputs = outputs + cross_attn_outputs[2:]  # add cross attentions if we output attention weights

        residual = hidden_states
        hidden_states = self.ln_2(hidden_states)
        feed_forward_hidden_states = self.mlp(hidden_states)
        # residual connection
        hidden_states = self.output_adapters.adapters_forward(feed_forward_hidden_states, residual, **kwargs)

        if use_cache:
            outputs = (hidden_states,) + outputs
        else:
            outputs = (hidden_states,) + outputs[1:]

        return outputs  # hidden_states, present, (attentions, cross_attentions)


class GPT2PreTrainedModel(PreTrainedModel):
    """
    An abstract class to handle weights initialization and a simple interface for downloading and loading pretrained
    models.
    """

    config_class = GPT2Config
    load_tf_weights = load_tf_weights_in_gpt2
    base_model_prefix = "transformer"
    is_parallelizable = True

    def __init__(self, *inputs, **kwargs):
        super().__init__(*inputs, **kwargs)

    def _init_weights(self, module):
        """Initialize the weights."""
        if isinstance(module, (nn.Linear, Conv1D)):
            # Slightly different from the TF version which uses truncated_normal for initialization
            # cf https://github.com/pytorch/pytorch/pull/5617
            module.weight.data.normal_(mean=0.0, std=self.config.initializer_range)
            if module.bias is not None:
                module.bias.data.zero_()
        elif isinstance(module, nn.Embedding):
            module.weight.data.normal_(mean=0.0, std=self.config.initializer_range)
            if module.padding_idx is not None:
                module.weight.data[module.padding_idx].zero_()
        elif isinstance(module, nn.LayerNorm):
            module.bias.data.zero_()
            module.weight.data.fill_(1.0)


@dataclass
class GPT2DoubleHeadsModelOutput(ModelOutput):
    """
    Base class for outputs of models predicting if two sentences are consecutive or not.

    Args:
        loss (:obj:`torch.FloatTensor` of shape :obj:`(1,)`, `optional`, returned when ``labels`` is provided):
            Language modeling loss.
        mc_loss (:obj:`torch.FloatTensor` of shape :obj:`(1,)`, `optional`, returned when :obj:`mc_labels` is provided):
            Multiple choice classification loss.
        logits (:obj:`torch.FloatTensor` of shape :obj:`(batch_size, num_choices, sequence_length, config.vocab_size)`):
            Prediction scores of the language modeling head (scores for each vocabulary token before SoftMax).
        mc_logits (:obj:`torch.FloatTensor` of shape :obj:`(batch_size, num_choices)`):
            Prediction scores of the multiple choice classification head (scores for each choice before SoftMax).
        past_key_values (:obj:`Tuple[Tuple[torch.Tensor]]`, `optional`, returned when ``use_cache=True`` is passed or when ``config.use_cache=True``):
            Tuple of length :obj:`config.n_layers`, containing tuples of tensors of shape :obj:`(batch_size, num_heads,
            sequence_length, embed_size_per_head)`).

            Contains pre-computed hidden-states (key and values in the attention blocks) that can be used (see
            :obj:`past_key_values` input) to speed up sequential decoding.
        hidden_states (:obj:`tuple(torch.FloatTensor)`, `optional`, returned when ``output_hidden_states=True`` is passed or when ``config.output_hidden_states=True``):
            Tuple of :obj:`torch.FloatTensor` (one for the output of the embeddings + one for the output of each layer)
            of shape :obj:`(batch_size, sequence_length, hidden_size)`.

            Hidden-states of the model at the output of each layer plus the initial embedding outputs.
        attentions (:obj:`tuple(torch.FloatTensor)`, `optional`, returned when ``output_attentions=True`` is passed or when ``config.output_attentions=True``):
            Tuple of :obj:`torch.FloatTensor` (one for each layer) of shape :obj:`(batch_size, num_heads,
            sequence_length, sequence_length)`.

            GPT2Attentions weights after the attention softmax, used to compute the weighted average in the
            self-attention heads.
    """

    loss: Optional[torch.FloatTensor] = None
    mc_loss: Optional[torch.FloatTensor] = None
    logits: torch.FloatTensor = None
    mc_logits: torch.FloatTensor = None
    past_key_values: Optional[Tuple[Tuple[torch.FloatTensor]]] = None
    hidden_states: Optional[Tuple[torch.FloatTensor]] = None
    attentions: Optional[Tuple[torch.FloatTensor]] = None


GPT2_START_DOCSTRING = r"""

    This model inherits from :class:`~transformers.PreTrainedModel`. Check the superclass documentation for the generic
    methods the library implements for all its model (such as downloading or saving, resizing the input embeddings,
    pruning heads etc.)

    This model is also a PyTorch `torch.nn.Module <https://pytorch.org/docs/stable/nn.html#torch.nn.Module>`__
    subclass. Use it as a regular PyTorch Module and refer to the PyTorch documentation for all matter related to
    general usage and behavior.

    Parameters:
        config (:class:`~transformers.GPT2Config`): Model configuration class with all the parameters of the model.
            Initializing with a config file does not load the weights associated with the model, only the
            configuration. Check out the :meth:`~transformers.PreTrainedModel.from_pretrained` method to load the model
            weights.
"""

GPT2_INPUTS_DOCSTRING = r"""
    Args:
        input_ids (:obj:`torch.LongTensor` of shape :obj:`(batch_size, input_ids_length)`):
            :obj:`input_ids_length` = ``sequence_length`` if :obj:`past_key_values` is ``None`` else
            ``past_key_values[0][0].shape[-2]`` (``sequence_length`` of input past key value states). Indices of input
            sequence tokens in the vocabulary.

            If :obj:`past_key_values` is used, only ``input_ids`` that do not have their past calculated should be
            passed as ``input_ids``.

            Indices can be obtained using :class:`~transformers.GPT2Tokenizer`. See
            :meth:`transformers.PreTrainedTokenizer.encode` and :meth:`transformers.PreTrainedTokenizer.__call__` for
            details.

            `What are input IDs? <../glossary.html#input-ids>`__
        past_key_values (:obj:`Tuple[Tuple[torch.Tensor]]` of length :obj:`config.n_layers`):
            Contains precomputed hidden-states (key and values in the attention blocks) as computed by the model (see
            :obj:`past_key_values` output below). Can be used to speed up sequential decoding. The ``input_ids`` which
            have their past given to this model should not be passed as ``input_ids`` as they have already been
            computed.
        attention_mask (:obj:`torch.FloatTensor` of shape :obj:`(batch_size, sequence_length)`, `optional`):
            Mask to avoid performing attention on padding token indices. Mask values selected in ``[0, 1]``:

            - 1 for tokens that are **not masked**,
            - 0 for tokens that are **masked**.

            `What are attention masks? <../glossary.html#attention-mask>`__
        token_type_ids (:obj:`torch.LongTensor` of shape :obj:`(batch_size, input_ids_length)`, `optional`):
            Segment token indices to indicate first and second portions of the inputs. Indices are selected in ``[0,
            1]``:

            - 0 corresponds to a `sentence A` token,
            - 1 corresponds to a `sentence B` token.

            `What are token type IDs? <../glossary.html#token-type-ids>`_
        position_ids (:obj:`torch.LongTensor` of shape :obj:`(batch_size, sequence_length)`, `optional`):
            Indices of positions of each input sequence tokens in the position embeddings. Selected in the range ``[0,
            config.max_position_embeddings - 1]``.

            `What are position IDs? <../glossary.html#position-ids>`_
        head_mask (:obj:`torch.FloatTensor` of shape :obj:`(num_heads,)` or :obj:`(num_layers, num_heads)`, `optional`):
            Mask to nullify selected heads of the self-attention modules. Mask values selected in ``[0, 1]``:

            - 1 indicates the head is **not masked**,
            - 0 indicates the head is **masked**.

        inputs_embeds (:obj:`torch.FloatTensor` of shape :obj:`(batch_size, sequence_length, hidden_size)`, `optional`):
            Optionally, instead of passing :obj:`input_ids` you can choose to directly pass an embedded representation.
            This is useful if you want more control over how to convert :obj:`input_ids` indices into associated
            vectors than the model's internal embedding lookup matrix.

            If :obj:`past_key_values` is used, optionally only the last :obj:`inputs_embeds` have to be input (see
            :obj:`past_key_values`).
        use_cache (:obj:`bool`, `optional`):
            If set to :obj:`True`, :obj:`past_key_values` key value states are returned and can be used to speed up
            decoding (see :obj:`past_key_values`).
        output_attentions (:obj:`bool`, `optional`):
            Whether or not to return the attentions tensors of all attention layers. See ``attentions`` under returned
            tensors for more detail.
        output_hidden_states (:obj:`bool`, `optional`):
            Whether or not to return the hidden states of all layers. See ``hidden_states`` under returned tensors for
            more detail.
        return_dict (:obj:`bool`, `optional`):
            Whether or not to return a :class:`~transformers.file_utils.ModelOutput` instead of a plain tuple.
"""
PARALLELIZE_DOCSTRING = r"""
    This is an experimental feature and is a subject to change at a moment's notice.

    Uses a device map to distribute attention modules of the model across several devices. If no device map is given,
    it will evenly distribute blocks across all devices.

    Args:
        device_map (:obj:`Dict[int, list]`, optional, defaults to None):
            A dictionary that maps attention modules to devices. Note that the embedding module and LMHead are always
            automatically mapped to the first device (for esoteric reasons). That means that the first device should
            have fewer attention modules mapped to it than other devices. For reference, the gpt2 models have the
            following number of attention modules:

                - gpt2: 12
                - gpt2-medium: 24
                - gpt2-large: 36
                - gpt2-xl: 48

    Example::

            # Here is an example of a device map on a machine with 4 GPUs using gpt2-xl, which has a total of 48 attention modules:
            model = GPT2LMHeadModel.from_pretrained('gpt2-xl')
            device_map = {0: [0, 1, 2, 3, 4, 5, 6, 7, 8],

                          1: [9, 10, 11, 12, 13, 14, 15, 16, 17, 18, 19, 20, 21],
                          2: [22, 23, 24, 25, 26, 27, 28, 29, 30, 31, 32, 33, 34],
                          3: [35, 36, 37, 38, 39, 40, 41, 42, 43, 44, 45, 46, 47]}
            model.parallelize(device_map)
"""
DEPARALLELIZE_DOCSTRING = r"""
    Moves the model to cpu from a model parallel state.

    Example::

        # On a 4 GPU machine with gpt2-large:
        model = GPT2LMHeadModel.from_pretrained('gpt2-large')
        device_map = {0: [0, 1, 2, 3, 4, 5, 6, 7],

                    1: [8, 9, 10, 11, 12, 13, 14, 15],
                    2: [16, 17, 18, 19, 20, 21, 22, 23],
                    3: [24, 25, 26, 27, 28, 29, 30, 31, 32, 33, 34, 35]}
        model.parallelize(device_map) # Splits the model across several devices
        model.deparallelize() # Put the model back on cpu and cleans memory by calling torch.cuda.empty_cache()
"""


@add_start_docstrings(
    "The bare GPT2 Model transformer outputting raw hidden-states without any specific head on top.",
    GPT2_START_DOCSTRING,
)
<<<<<<< HEAD
class GPT2Model(GPT2ModelAdapterMixin, GPT2PreTrainedModel):
=======
class GPT2Model(GPT2PreTrainedModel):
    _keys_to_ignore_on_load_missing = ["attn.masked_bias"]

>>>>>>> 468cda20
    def __init__(self, config):
        super().__init__(config)

        self.embed_dim = config.hidden_size

        self.wte = nn.Embedding(config.vocab_size, self.embed_dim)
        self.wpe = nn.Embedding(config.max_position_embeddings, self.embed_dim)

        self.drop = nn.Dropout(config.embd_pdrop)
        self.h = nn.ModuleList([GPT2Block(config) for _ in range(config.num_hidden_layers)])
        self.ln_f = nn.LayerNorm(self.embed_dim, eps=config.layer_norm_epsilon)

        self._init_adapter_modules()
        self.init_weights()

        # Model parallel
        self.model_parallel = False
        self.device_map = None

    @add_start_docstrings(PARALLELIZE_DOCSTRING)
    def parallelize(self, device_map=None):
        # Check validity of device_map
        self.device_map = (
            get_device_map(len(self.h), range(torch.cuda.device_count())) if device_map is None else device_map
        )
        assert_device_map(self.device_map, len(self.h))
        self.model_parallel = True
        self.first_device = "cpu" if "cpu" in self.device_map.keys() else "cuda:" + str(min(self.device_map.keys()))
        self.last_device = "cuda:" + str(max(self.device_map.keys()))
        self.wte = self.wte.to(self.first_device)
        self.wpe = self.wpe.to(self.first_device)
        # Load onto devices
        for k, v in self.device_map.items():
            for block in v:
                cuda_device = "cuda:" + str(k)
                self.h[block] = self.h[block].to(cuda_device)
        # ln_f to last
        self.ln_f = self.ln_f.to(self.last_device)

    @add_start_docstrings(DEPARALLELIZE_DOCSTRING)
    def deparallelize(self):
        self.model_parallel = False
        self.device_map = None
        self.first_device = "cpu"
        self.last_device = "cpu"
        self.wte = self.wte.to("cpu")
        self.wpe = self.wpe.to("cpu")
        for index in range(len(self.h)):
            self.h[index] = self.h[index].to("cpu")
        self.ln_f = self.ln_f.to("cpu")
        torch.cuda.empty_cache()

    def get_input_embeddings(self):
        return self.wte

    def set_input_embeddings(self, new_embeddings):
        self.wte = new_embeddings

    def _prune_heads(self, heads_to_prune):
        """
        Prunes heads of the model. heads_to_prune: dict of {layer_num: list of heads to prune in this layer}
        """
        for layer, heads in heads_to_prune.items():
            self.h[layer].attn.prune_heads(heads)

    @add_start_docstrings_to_model_forward(GPT2_INPUTS_DOCSTRING)
    @add_code_sample_docstrings(
        tokenizer_class=_TOKENIZER_FOR_DOC,
        checkpoint=_CHECKPOINT_FOR_DOC,
        output_type=BaseModelOutputWithPastAndCrossAttentions,
        config_class=_CONFIG_FOR_DOC,
    )
    def forward(
        self,
        input_ids=None,
        past_key_values=None,
        attention_mask=None,
        token_type_ids=None,
        position_ids=None,
        head_mask=None,
        inputs_embeds=None,
        encoder_hidden_states=None,
        encoder_attention_mask=None,
        use_cache=None,
        output_attentions=None,
        output_hidden_states=None,
        return_dict=None,
        **kwargs
    ):
        self.pre_transformer_forward()

        output_attentions = output_attentions if output_attentions is not None else self.config.output_attentions
        output_hidden_states = (
            output_hidden_states if output_hidden_states is not None else self.config.output_hidden_states
        )
        use_cache = use_cache if use_cache is not None else self.config.use_cache
        return_dict = return_dict if return_dict is not None else self.config.use_return_dict

        if input_ids is not None and inputs_embeds is not None:
            raise ValueError("You cannot specify both input_ids and inputs_embeds at the same time")
        elif input_ids is not None:
            input_shape = input_ids.size()
            input_ids = input_ids.view(-1, input_shape[-1])
            batch_size = input_ids.shape[0]
        elif inputs_embeds is not None:
            input_shape = inputs_embeds.size()[:-1]
            batch_size = inputs_embeds.shape[0]
        else:
            raise ValueError("You have to specify either input_ids or inputs_embeds")

        device = input_ids.device if input_ids is not None else inputs_embeds.device

        if token_type_ids is not None:
            token_type_ids = token_type_ids.view(-1, input_shape[-1])
        if position_ids is not None:
            position_ids = position_ids.view(-1, input_shape[-1])

        if past_key_values is None:
            past_length = 0
            past_key_values = tuple([None] * len(self.h))
        else:
            past_length = past_key_values[0][0].size(-2)
        if position_ids is None:
            position_ids = torch.arange(past_length, input_shape[-1] + past_length, dtype=torch.long, device=device)
            position_ids = position_ids.unsqueeze(0).view(-1, input_shape[-1])

        # GPT2Attention mask.
        if attention_mask is not None:
            assert batch_size > 0, "batch_size has to be defined and > 0"
            attention_mask = attention_mask.view(batch_size, -1)
            # We create a 3D attention mask from a 2D tensor mask.
            # Sizes are [batch_size, 1, 1, to_seq_length]
            # So we can broadcast to [batch_size, num_heads, from_seq_length, to_seq_length]
            # this attention mask is more simple than the triangular masking of causal attention
            # used in OpenAI GPT, we just need to prepare the broadcast dimension here.
            attention_mask = attention_mask[:, None, None, :]

            # Since attention_mask is 1.0 for positions we want to attend and 0.0 for
            # masked positions, this operation will create a tensor which is 0.0 for
            # positions we want to attend and -10000.0 for masked positions.
            # Since we are adding it to the raw scores before the softmax, this is
            # effectively the same as removing these entirely.
            attention_mask = attention_mask.to(dtype=self.dtype)  # fp16 compatibility
            attention_mask = (1.0 - attention_mask) * -10000.0

        # If a 2D ou 3D attention mask is provided for the cross-attention
        # we need to make broadcastable to [batch_size, num_heads, seq_length, seq_length]
        if self.config.add_cross_attention and encoder_hidden_states is not None:
            encoder_batch_size, encoder_sequence_length, _ = encoder_hidden_states.size()
            encoder_hidden_shape = (encoder_batch_size, encoder_sequence_length)
            if encoder_attention_mask is None:
                encoder_attention_mask = torch.ones(encoder_hidden_shape, device=device)
            encoder_attention_mask = self.invert_attention_mask(encoder_attention_mask)
        else:
            encoder_attention_mask = None

        # Prepare head mask if needed
        # 1.0 in head_mask indicate we keep the head
        # attention_probs has shape bsz x n_heads x N x N
        # head_mask has shape n_layer x batch x n_heads x N x N
        head_mask = self.get_head_mask(head_mask, self.config.n_layer)

        if inputs_embeds is None:
            inputs_embeds = self.wte(input_ids)
        inputs_embeds = self.invertible_adapters_forward(inputs_embeds)
        position_embeds = self.wpe(position_ids)
        hidden_states = inputs_embeds + position_embeds

        if token_type_ids is not None:
            token_type_embeds = self.wte(token_type_ids)
            hidden_states = hidden_states + token_type_embeds

        hidden_states = self.drop(hidden_states)

        output_shape = input_shape + (hidden_states.size(-1),)

        presents = () if use_cache else None
        all_self_attentions = () if output_attentions else None
        all_cross_attentions = () if output_attentions and self.config.add_cross_attention else None
        all_hidden_states = () if output_hidden_states else None
        for i, (block, layer_past) in enumerate(zip(self.h, past_key_values)):

            # Model parallel
            if self.model_parallel:
                torch.cuda.set_device(hidden_states.device)
                # Ensure layer_past is on same device as hidden_states (might not be correct)
                if layer_past is not None:
                    layer_past = tuple(past_state.to(hidden_states.device) for past_state in layer_past)
                # Ensure that attention_mask is always on the same device as hidden_states
                if attention_mask is not None:
                    attention_mask = attention_mask.to(hidden_states.device)
                if isinstance(head_mask, torch.Tensor):
                    head_mask = head_mask.to(hidden_states.device)
            if output_hidden_states:
                all_hidden_states = all_hidden_states + (hidden_states,)

            if getattr(self.config, "gradient_checkpointing", False) and self.training:

                if use_cache:
                    logger.warning(
                        "`use_cache=True` is incompatible with `config.gradient_checkpointing=True`. Setting "
                        "`use_cache=False`..."
                    )
                    use_cache = False

                def create_custom_forward(module):
                    def custom_forward(*inputs):
                        # None for past_key_value
                        return module(*inputs, use_cache, output_attentions)

                    return custom_forward

                outputs = torch.utils.checkpoint.checkpoint(
                    create_custom_forward(block),
                    hidden_states,
                    None,
                    attention_mask,
                    head_mask[i],
                    encoder_hidden_states,
                    encoder_attention_mask,
                )
            else:
                outputs = block(
                    hidden_states,
                    layer_past=layer_past,
                    attention_mask=attention_mask,
                    head_mask=head_mask[i],
                    encoder_hidden_states=encoder_hidden_states,
                    encoder_attention_mask=encoder_attention_mask,
                    use_cache=use_cache,
                    output_attentions=output_attentions,
                    **kwargs,
                )

            hidden_states = outputs[0]
            attention_mask = self.adjust_attention_mask_for_parallel(hidden_states, attention_mask)
            # HACK: if output_shape is identical to hidden states shape except for batch size, update output_shape
            if output_shape[1:] == hidden_states.size()[1:]:
                output_shape = hidden_states.size()

            if use_cache is True:
                presents = presents + (outputs[1],)

            if output_attentions:
                all_self_attentions = all_self_attentions + (outputs[2 if use_cache else 1],)
                if self.config.add_cross_attention:
                    all_cross_attentions = all_cross_attentions + (outputs[3 if use_cache else 2],)

            # Model Parallel: If it's the last layer for that device, put things on the next device
            if self.model_parallel:
                for k, v in self.device_map.items():
                    if i == v[-1] and "cuda:" + str(k) != self.last_device:
                        hidden_states = hidden_states.to("cuda:" + str(k + 1))

        hidden_states = self.ln_f(hidden_states)

        hidden_states = hidden_states.view(*output_shape)
        # Add last hidden state
        if output_hidden_states:
            all_hidden_states = all_hidden_states + (hidden_states,)

        if not return_dict:
            return tuple(v for v in [hidden_states, presents, all_hidden_states, all_self_attentions] if v is not None)

        return BaseModelOutputWithPastAndCrossAttentions(
            last_hidden_state=hidden_states,
            past_key_values=presents,
            hidden_states=all_hidden_states,
            attentions=all_self_attentions,
            cross_attentions=all_cross_attentions,
        )


@add_start_docstrings(
    """
    The GPT2 Model transformer with a language modeling head on top (linear layer with weights tied to the input
    embeddings).
    """,
    GPT2_START_DOCSTRING,
)
class GPT2LMHeadModel(ModelWithHeadsAdaptersMixin, GPT2PreTrainedModel):
    _keys_to_ignore_on_load_missing = [r"attn.masked_bias", r"attn.bias", r"lm_head.weight"]

    def __init__(self, config):
        super().__init__(config)

        self.num_labels = config.num_labels
        self.transformer = GPT2Model(config)
        self.lm_head = nn.Linear(config.n_embd, config.vocab_size, bias=False)

        self.init_weights()

        # Model parallel
        self.model_parallel = False
        self.device_map = None

    @add_start_docstrings(PARALLELIZE_DOCSTRING)
    def parallelize(self, device_map=None):
        self.device_map = (
            get_device_map(len(self.transformer.h), range(torch.cuda.device_count()))
            if device_map is None
            else device_map
        )
        assert_device_map(self.device_map, len(self.transformer.h))
        self.transformer.parallelize(self.device_map)
        self.lm_head = self.lm_head.to(self.transformer.first_device)
        self.model_parallel = True

    @add_start_docstrings(DEPARALLELIZE_DOCSTRING)
    def deparallelize(self):
        self.transformer.deparallelize()
        self.transformer = self.transformer.to("cpu")
        self.lm_head = self.lm_head.to("cpu")
        self.model_parallel = False
        torch.cuda.empty_cache()

    def get_output_embeddings(self):
        return self.lm_head

    def set_output_embeddings(self, new_embeddings):
        self.lm_head = new_embeddings

    def prepare_inputs_for_generation(self, input_ids, past=None, **kwargs):
        token_type_ids = kwargs.get("token_type_ids", None)
        # only last token for inputs_ids if past is defined in kwargs
        if past:
            input_ids = input_ids[:, -1].unsqueeze(-1)
            if token_type_ids is not None:
                token_type_ids = token_type_ids[:, -1].unsqueeze(-1)

        attention_mask = kwargs.get("attention_mask", None)
        position_ids = kwargs.get("position_ids", None)

        if attention_mask is not None and position_ids is None:
            # create position_ids on the fly for batch generation
            position_ids = attention_mask.long().cumsum(-1) - 1
            position_ids.masked_fill_(attention_mask == 0, 1)
            if past:
                position_ids = position_ids[:, -1].unsqueeze(-1)
        else:
            position_ids = None
        return {
            "input_ids": input_ids,
            "past_key_values": past,
            "use_cache": kwargs.get("use_cache"),
            "position_ids": position_ids,
            "attention_mask": attention_mask,
            "token_type_ids": token_type_ids,
        }

    @add_start_docstrings_to_model_forward(GPT2_INPUTS_DOCSTRING)
    @add_code_sample_docstrings(
        tokenizer_class=_TOKENIZER_FOR_DOC,
        checkpoint=_CHECKPOINT_FOR_DOC,
        output_type=CausalLMOutputWithCrossAttentions,
        config_class=_CONFIG_FOR_DOC,
    )
    def forward(
        self,
        input_ids=None,
        past_key_values=None,
        attention_mask=None,
        token_type_ids=None,
        position_ids=None,
        head_mask=None,
        inputs_embeds=None,
        encoder_hidden_states=None,
        encoder_attention_mask=None,
        labels=None,
        use_cache=None,
        output_attentions=None,
        output_hidden_states=None,
        return_dict=None,
        adapter_names=None,
    ):
        r"""
        labels (:obj:`torch.LongTensor` of shape :obj:`(batch_size, sequence_length)`, `optional`):
            Labels for language modeling. Note that the labels **are shifted** inside the model, i.e. you can set
            ``labels = input_ids`` Indices are selected in ``[-100, 0, ..., config.vocab_size]`` All labels set to
            ``-100`` are ignored (masked), the loss is only computed for labels in ``[0, ..., config.vocab_size]``
        """
        return_dict = return_dict if return_dict is not None else self.config.use_return_dict

        transformer_outputs = self.transformer(
            input_ids,
            past_key_values=past_key_values,
            attention_mask=attention_mask,
            token_type_ids=token_type_ids,
            position_ids=position_ids,
            head_mask=head_mask,
            inputs_embeds=inputs_embeds,
            encoder_hidden_states=encoder_hidden_states,
            encoder_attention_mask=encoder_attention_mask,
            use_cache=use_cache,
            output_attentions=output_attentions,
            output_hidden_states=output_hidden_states,
            return_dict=return_dict,
            adapter_names=adapter_names,
        )
        hidden_states = transformer_outputs[0]

        # Set device for model parallelism
        if self.model_parallel:
            torch.cuda.set_device(self.transformer.first_device)
            hidden_states = hidden_states.to(self.lm_head.weight.device)

        lm_logits = self.lm_head(hidden_states)

        loss = None
        if labels is not None:
            # Shift so that tokens < n predict n
            shift_logits = lm_logits[..., :-1, :].contiguous()
            shift_labels = labels[..., 1:].contiguous()
            # Flatten the tokens
            loss_fct = CrossEntropyLoss()
            loss = loss_fct(shift_logits.view(-1, shift_logits.size(-1)), shift_labels.view(-1))

        if not return_dict:
            output = (lm_logits,) + transformer_outputs[1:]
            return ((loss,) + output) if loss is not None else output

        return CausalLMOutputWithCrossAttentions(
            loss=loss,
            logits=lm_logits,
            past_key_values=transformer_outputs.past_key_values,
            hidden_states=transformer_outputs.hidden_states,
            attentions=transformer_outputs.attentions,
            cross_attentions=transformer_outputs.cross_attentions,
        )

    @staticmethod
    def _reorder_cache(past: Tuple[Tuple[torch.Tensor]], beam_idx: torch.Tensor) -> Tuple[Tuple[torch.Tensor]]:
        """
        This function is used to re-order the :obj:`past_key_values` cache if
        :meth:`~transformers.PreTrainedModel.beam_search` or :meth:`~transformers.PreTrainedModel.beam_sample` is
        called. This is required to match :obj:`past_key_values` with the correct beam_idx at every generation step.
        """
        return tuple(
            tuple(past_state.index_select(0, beam_idx.to(past_state.device)) for past_state in layer_past)
            for layer_past in past
        )


@add_start_docstrings(
    """
The GPT2 Model transformer with a language modeling and a multiple-choice classification head on top e.g. for
RocStories/SWAG tasks. The two heads are two linear layers. The language modeling head has its weights tied to the
input embeddings, the classification head takes as input the input of a specified classification token index in the
input sequence).
""",
    GPT2_START_DOCSTRING,
)
<<<<<<< HEAD
class GPT2DoubleHeadsModel(ModelWithHeadsAdaptersMixin, GPT2PreTrainedModel):
=======
class GPT2DoubleHeadsModel(GPT2PreTrainedModel):
    _keys_to_ignore_on_load_missing = [r"attn.masked_bias", r"attn.bias", r"lm_head.weight"]

>>>>>>> 468cda20
    def __init__(self, config):
        super().__init__(config)
        config.num_labels = 1
        self.transformer = GPT2Model(config)
        self.lm_head = nn.Linear(config.n_embd, config.vocab_size, bias=False)
        self.multiple_choice_head = SequenceSummary(config)

        self.init_weights()

        # Model parallel
        self.model_parallel = False
        self.device_map = None

    @add_start_docstrings(PARALLELIZE_DOCSTRING)
    def parallelize(self, device_map=None):
        self.device_map = (
            get_device_map(len(self.transformer.h), range(torch.cuda.device_count()))
            if device_map is None
            else device_map
        )
        assert_device_map(self.device_map, len(self.transformer.h))
        self.transformer.parallelize(self.device_map)
        self.lm_head = self.lm_head.to(self.transformer.first_device)
        self.multiple_choice_head = self.multiple_choice_head.to(self.transformer.first_device)
        self.model_parallel = True

    @add_start_docstrings(DEPARALLELIZE_DOCSTRING)
    def deparallelize(self):
        self.transformer.deparallelize()
        self.transformer = self.transformer.to("cpu")
        self.lm_head = self.lm_head.to("cpu")
        self.multiple_choice_head = self.multiple_choice_head.to("cpu")
        self.model_parallel = False
        torch.cuda.empty_cache()

    def get_output_embeddings(self):
        return self.lm_head

    def set_output_embeddings(self, new_embeddings):
        self.lm_head = new_embeddings

    def prepare_inputs_for_generation(self, input_ids, past=None, **kwargs):
        token_type_ids = kwargs.get("token_type_ids", None)
        # only last token for inputs_ids if past is defined in kwargs
        if past:
            input_ids = input_ids[:, -1].unsqueeze(-1)
            if token_type_ids is not None:
                token_type_ids = token_type_ids[:, -1].unsqueeze(-1)

        attention_mask = kwargs.get("attention_mask", None)
        position_ids = kwargs.get("position_ids", None)

        if attention_mask is not None and position_ids is None:
            # create position_ids on the fly for batch generation
            position_ids = attention_mask.long().cumsum(-1) - 1
            position_ids.masked_fill_(attention_mask == 0, 1)
            if past:
                position_ids = position_ids[:, -1].unsqueeze(-1)
        else:
            position_ids = None

        return {
            "input_ids": input_ids,
            "past_key_values": past,
            "use_cache": kwargs.get("use_cache"),
            "position_ids": position_ids,
            "attention_mask": attention_mask,
            "token_type_ids": token_type_ids,
        }

    @add_start_docstrings_to_model_forward(GPT2_INPUTS_DOCSTRING)
    @replace_return_docstrings(output_type=GPT2DoubleHeadsModelOutput, config_class=_CONFIG_FOR_DOC)
    def forward(
        self,
        input_ids=None,
        past_key_values=None,
        attention_mask=None,
        token_type_ids=None,
        position_ids=None,
        head_mask=None,
        inputs_embeds=None,
        mc_token_ids=None,
        labels=None,
        mc_labels=None,
        use_cache=None,
        output_attentions=None,
        output_hidden_states=None,
        return_dict=None,
        adapter_names=None,
        **kwargs,
    ):
        r"""
        mc_token_ids (:obj:`torch.LongTensor` of shape :obj:`(batch_size, num_choices)`, `optional`, default to index of the last token of the input):
            Index of the classification token in each input sequence. Selected in the range ``[0, input_ids.size(-1) -
            1[``.
        labels (:obj:`torch.LongTensor` of shape :obj:`(batch_size, sequence_length)`, `optional`):
            Labels for language modeling. Note that the labels **are shifted** inside the model, i.e. you can set
            ``labels = input_ids`` Indices are selected in ``[-100, 0, ..., config.vocab_size - 1]`` All labels set to
            ``-100`` are ignored (masked), the loss is only computed for labels in ``[0, ..., config.vocab_size - 1]``
        mc_labels (:obj:`torch.LongTensor` of shape :obj:`(batch_size)`, `optional`):
            Labels for computing the multiple choice classification loss. Indices should be in ``[0, ...,
            num_choices]`` where `num_choices` is the size of the second dimension of the input tensors. (see
            `input_ids` above)

        Return:

        Example::

            >>> import torch
            >>> from transformers import GPT2Tokenizer, GPT2DoubleHeadsModel

            >>> tokenizer = GPT2Tokenizer.from_pretrained('gpt2')
            >>> model = GPT2DoubleHeadsModel.from_pretrained('gpt2')

            >>> # Add a [CLS] to the vocabulary (we should train it also!)
            >>> num_added_tokens = tokenizer.add_special_tokens({'cls_token': '[CLS]'})

            >>> embedding_layer = model.resize_token_embeddings(len(tokenizer))  # Update the model embeddings with the new vocabulary size

            >>> choices = ["Hello, my dog is cute [CLS]", "Hello, my cat is cute [CLS]"]
            >>> encoded_choices = [tokenizer.encode(s) for s in choices]
            >>> cls_token_location = [tokens.index(tokenizer.cls_token_id) for tokens in encoded_choices]

            >>> input_ids = torch.tensor(encoded_choices).unsqueeze(0)  # Batch size: 1, number of choices: 2
            >>> mc_token_ids = torch.tensor([cls_token_location])  # Batch size: 1

            >>> outputs = model(input_ids, mc_token_ids=mc_token_ids)
            >>> lm_logits = outputs.logits
            >>> mc_logits = outputs.mc_logits

        """
        return_dict = return_dict if return_dict is not None else self.config.use_return_dict

        transformer_outputs = self.transformer(
            input_ids,
            past_key_values=past_key_values,
            attention_mask=attention_mask,
            token_type_ids=token_type_ids,
            position_ids=position_ids,
            head_mask=head_mask,
            inputs_embeds=inputs_embeds,
            use_cache=use_cache,
            output_attentions=output_attentions,
            output_hidden_states=output_hidden_states,
            return_dict=return_dict,
            adapter_names=adapter_names,
        )

        hidden_states = transformer_outputs[0]

        # Set device for model parallelism
        if self.model_parallel:
            torch.cuda.set_device(self.transformer.first_device)
            hidden_states = hidden_states.to(self.lm_head.weight.device)

        lm_logits = self.lm_head(hidden_states)
        mc_logits = self.multiple_choice_head(hidden_states, mc_token_ids).squeeze(-1)

        mc_loss = None
        if mc_labels is not None:
            loss_fct = CrossEntropyLoss()
            mc_loss = loss_fct(mc_logits.view(-1, mc_logits.size(-1)), mc_labels.view(-1))
        lm_loss = None
        if labels is not None:
            shift_logits = lm_logits[..., :-1, :].contiguous()
            shift_labels = labels[..., 1:].contiguous()
            loss_fct = CrossEntropyLoss()
            lm_loss = loss_fct(shift_logits.view(-1, shift_logits.size(-1)), shift_labels.view(-1))

        if not return_dict:
            output = (lm_logits, mc_logits) + transformer_outputs[1:]
            if mc_loss is not None:
                output = (mc_loss,) + output
            return ((lm_loss,) + output) if lm_loss is not None else output

        return GPT2DoubleHeadsModelOutput(
            loss=lm_loss,
            mc_loss=mc_loss,
            logits=lm_logits,
            mc_logits=mc_logits,
            past_key_values=transformer_outputs.past_key_values,
            hidden_states=transformer_outputs.hidden_states,
            attentions=transformer_outputs.attentions,
        )

    @staticmethod
    def _reorder_cache(past: Tuple[Tuple[torch.Tensor]], beam_idx: torch.Tensor) -> Tuple[Tuple[torch.Tensor]]:
        """
        This function is used to re-order the :obj:`past_key_values` cache if
        :meth:`~transformers.PreTrainedModel.beam_search` or :meth:`~transformers.PreTrainedModel.beam_sample` is
        called. This is required to match :obj:`past_key_values` with the correct beam_idx at every generation step.
        """
        return tuple(
            tuple(past_state.index_select(0, beam_idx.to(past_state.device)) for past_state in layer_past)
            for layer_past in past
        )


@add_start_docstrings(
    """
    The GPT2 Model transformer with a sequence classification head on top (linear layer).

    :class:`~transformers.GPT2ForSequenceClassification` uses the last token in order to do the classification, as
    other causal models (e.g. GPT-1) do.

    Since it does classification on the last token, it requires to know the position of the last token. If a
    :obj:`pad_token_id` is defined in the configuration, it finds the last token that is not a padding token in each
    row. If no :obj:`pad_token_id` is defined, it simply takes the last value in each row of the batch. Since it cannot
    guess the padding tokens when :obj:`inputs_embeds` are passed instead of :obj:`input_ids`, it does the same (take
    the last value in each row of the batch).
    """,
    GPT2_START_DOCSTRING,
)
class GPT2ForSequenceClassification(ModelWithHeadsAdaptersMixin, GPT2PreTrainedModel):
    _keys_to_ignore_on_load_missing = [r"h\.\d+\.attn\.masked_bias", r"lm_head\.weight"]

    def __init__(self, config):
        super().__init__(config)
        self.num_labels = config.num_labels
        self.transformer = GPT2Model(config)
        self.score = nn.Linear(config.n_embd, self.num_labels, bias=False)

        self.init_weights()

        # Model parallel
        self.model_parallel = False
        self.device_map = None

    @add_start_docstrings_to_model_forward(GPT2_INPUTS_DOCSTRING)
    @add_code_sample_docstrings(
        tokenizer_class=_TOKENIZER_FOR_DOC,
        checkpoint="microsoft/DialogRPT-updown",
        output_type=SequenceClassifierOutputWithPast,
        config_class=_CONFIG_FOR_DOC,
    )
    def forward(
        self,
        input_ids=None,
        past_key_values=None,
        attention_mask=None,
        token_type_ids=None,
        position_ids=None,
        head_mask=None,
        inputs_embeds=None,
        labels=None,
        use_cache=None,
        output_attentions=None,
        output_hidden_states=None,
        return_dict=None,
        adapter_names=None,
    ):
        r"""
        labels (:obj:`torch.LongTensor` of shape :obj:`(batch_size,)`, `optional`):
            Labels for computing the sequence classification/regression loss. Indices should be in :obj:`[0, ...,
            config.num_labels - 1]`. If :obj:`config.num_labels == 1` a regression loss is computed (Mean-Square loss),
            If :obj:`config.num_labels > 1` a classification loss is computed (Cross-Entropy).
        """
        return_dict = return_dict if return_dict is not None else self.config.use_return_dict

        transformer_outputs = self.transformer(
            input_ids,
            past_key_values=past_key_values,
            attention_mask=attention_mask,
            token_type_ids=token_type_ids,
            position_ids=position_ids,
            head_mask=head_mask,
            inputs_embeds=inputs_embeds,
            use_cache=use_cache,
            output_attentions=output_attentions,
            output_hidden_states=output_hidden_states,
            return_dict=return_dict,
            adapter_names=adapter_names,
        )
        hidden_states = transformer_outputs[0]
        logits = self.score(hidden_states)

        if input_ids is not None:
            batch_size, sequence_length = input_ids.shape[:2]
        else:
            batch_size, sequence_length = inputs_embeds.shape[:2]

        assert (
            self.config.pad_token_id is not None or batch_size == 1
        ), "Cannot handle batch sizes > 1 if no padding token is defined."
        if self.config.pad_token_id is None:
            sequence_lengths = -1
        else:
            if input_ids is not None:
                sequence_lengths = torch.ne(input_ids, self.config.pad_token_id).sum(-1) - 1
            else:
                sequence_lengths = -1
                logger.warning(
                    f"{self.__class__.__name__} will not detect padding tokens in `inputs_embeds`. Results may be "
                    f"unexpected if using padding tokens in conjunction with `inputs_embeds.`"
                )

        pooled_logits = logits[range(batch_size), sequence_lengths]

        loss = None
        if labels is not None:
            if self.num_labels == 1:
                #  We are doing regression
                loss_fct = MSELoss()
                loss = loss_fct(pooled_logits.view(-1), labels.to(self.dtype).view(-1))
            else:
                loss_fct = CrossEntropyLoss()
                loss = loss_fct(pooled_logits.view(-1, self.num_labels), labels.view(-1))

        if not return_dict:
            output = (pooled_logits,) + transformer_outputs[1:]
            return ((loss,) + output) if loss is not None else output

        return SequenceClassifierOutputWithPast(
            loss=loss,
            logits=pooled_logits,
            past_key_values=transformer_outputs.past_key_values,
            hidden_states=transformer_outputs.hidden_states,
            attentions=transformer_outputs.attentions,
        )


@add_start_docstrings(
    """
The GPT2 Model that allows the loading of different heads dor different tasks. This enables a flexible use of the
models and adpters.
""",
    GPT2_START_DOCSTRING,
)
class GPT2ModelWithHeads(GPT2ModelHeadsMixin, GPT2PreTrainedModel):
    def __init__(self, config):
        super().__init__(config)
        self.transformer = GPT2Model(config)

        self._init_head_modules()

        self.init_weights()

        # Model parallel
        self.model_parallel = False
        self.device_map = None

    def forward(
        self,
        input_ids=None,
        attention_mask=None,
        token_type_ids=None,
        position_ids=None,
        head_mask=None,
        inputs_embeds=None,
        output_attentions=None,
        output_hidden_states=None,
        return_dict=None,
        adapter_names=None,
        head=None,
        **kwargs
    ):
        return_dict = return_dict if return_dict is not None else self.config.use_return_dict

        outputs = self.transformer(
            input_ids,
            attention_mask=attention_mask,
            token_type_ids=token_type_ids,
            position_ids=position_ids,
            head_mask=head_mask,
            inputs_embeds=inputs_embeds,
            output_attentions=output_attentions,
            output_hidden_states=output_hidden_states,
            return_dict=return_dict,
            adapter_names=adapter_names,
        )

        batch_size = outputs[0].shape[0]

        assert (
            self.config.pad_token_id is not None or batch_size == 1
        ), "Cannot handle batch sizes > 1 if no padding token is defined."
        if self.config.pad_token_id is None:
            sequence_lengths = -1
        else:
            if input_ids is not None:
                sequence_lengths = torch.ne(input_ids, self.config.pad_token_id).sum(-1) - 1
                sequence_lengths = self.transformer.adjust_attention_mask_for_parallel(outputs[0], sequence_lengths)
            else:
                sequence_lengths = -1
                logger.warning(
                    f"{self.__class__.__name__} will not detect padding tokens in `inputs_embeds`. Results may be "
                    f"unexpected if using padding tokens in conjunction with `inputs_embeds.`"
                )

        cls_logits = outputs[0][range(batch_size), sequence_lengths]

        outputs = self.forward_head(
            outputs,
            head_name=head,
            cls_output=cls_logits,
            attention_mask=attention_mask,
            return_dict=return_dict,
            **kwargs,
        )

        return outputs<|MERGE_RESOLUTION|>--- conflicted
+++ resolved
@@ -572,13 +572,9 @@
     "The bare GPT2 Model transformer outputting raw hidden-states without any specific head on top.",
     GPT2_START_DOCSTRING,
 )
-<<<<<<< HEAD
 class GPT2Model(GPT2ModelAdapterMixin, GPT2PreTrainedModel):
-=======
-class GPT2Model(GPT2PreTrainedModel):
     _keys_to_ignore_on_load_missing = ["attn.masked_bias"]
 
->>>>>>> 468cda20
     def __init__(self, config):
         super().__init__(config)
 
@@ -1031,13 +1027,9 @@
 """,
     GPT2_START_DOCSTRING,
 )
-<<<<<<< HEAD
 class GPT2DoubleHeadsModel(ModelWithHeadsAdaptersMixin, GPT2PreTrainedModel):
-=======
-class GPT2DoubleHeadsModel(GPT2PreTrainedModel):
     _keys_to_ignore_on_load_missing = [r"attn.masked_bias", r"attn.bias", r"lm_head.weight"]
 
->>>>>>> 468cda20
     def __init__(self, config):
         super().__init__(config)
         config.num_labels = 1
