--- conflicted
+++ resolved
@@ -831,11 +831,7 @@
 @add_start_docstrings(
     """RoBERTa Model with a `language modeling` head on top for CLM fine-tuning. """, ROBERTA_START_DOCSTRING
 )
-<<<<<<< HEAD
 class RobertaForCausalLM(ModelWithHeadsAdaptersMixin, RobertaPreTrainedModel):
-=======
-class RobertaForCausalLM(RobertaPreTrainedModel):
->>>>>>> bfa4ccf7
     _keys_to_ignore_on_load_missing = [r"position_ids", r"predictions.decoder.bias"]
     _keys_to_ignore_on_load_unexpected = [r"pooler"]
 
@@ -959,11 +955,7 @@
 
 
 @add_start_docstrings("""RoBERTa Model with a `language modeling` head on top. """, ROBERTA_START_DOCSTRING)
-<<<<<<< HEAD
 class RobertaForMaskedLM(ModelWithHeadsAdaptersMixin, RobertaPreTrainedModel):
-=======
-class RobertaForMaskedLM(RobertaPreTrainedModel):
->>>>>>> bfa4ccf7
     _keys_to_ignore_on_load_missing = [r"position_ids", r"predictions.decoder.bias"]
     _keys_to_ignore_on_load_unexpected = [r"pooler"]
 
@@ -1091,11 +1083,7 @@
     """,
     ROBERTA_START_DOCSTRING,
 )
-<<<<<<< HEAD
 class RobertaForSequenceClassification(ModelWithHeadsAdaptersMixin, RobertaPreTrainedModel):
-=======
-class RobertaForSequenceClassification(RobertaPreTrainedModel):
->>>>>>> bfa4ccf7
     _keys_to_ignore_on_load_missing = [r"position_ids"]
 
     def __init__(self, config):
@@ -1178,11 +1166,7 @@
     """,
     ROBERTA_START_DOCSTRING,
 )
-<<<<<<< HEAD
 class RobertaForMultipleChoice(ModelWithHeadsAdaptersMixin, RobertaPreTrainedModel):
-=======
-class RobertaForMultipleChoice(RobertaPreTrainedModel):
->>>>>>> bfa4ccf7
     _keys_to_ignore_on_load_missing = [r"position_ids"]
 
     def __init__(self, config):
@@ -1274,11 +1258,7 @@
     """,
     ROBERTA_START_DOCSTRING,
 )
-<<<<<<< HEAD
 class RobertaForTokenClassification(ModelWithHeadsAdaptersMixin, RobertaPreTrainedModel):
-=======
-class RobertaForTokenClassification(RobertaPreTrainedModel):
->>>>>>> bfa4ccf7
     _keys_to_ignore_on_load_unexpected = [r"pooler"]
     _keys_to_ignore_on_load_missing = [r"position_ids"]
 
@@ -1388,11 +1368,7 @@
     """,
     ROBERTA_START_DOCSTRING,
 )
-<<<<<<< HEAD
 class RobertaForQuestionAnswering(ModelWithHeadsAdaptersMixin, RobertaPreTrainedModel):
-=======
-class RobertaForQuestionAnswering(RobertaPreTrainedModel):
->>>>>>> bfa4ccf7
     _keys_to_ignore_on_load_unexpected = [r"pooler"]
     _keys_to_ignore_on_load_missing = [r"position_ids"]
 
