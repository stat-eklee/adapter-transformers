--- conflicted
+++ resolved
@@ -78,18 +78,7 @@
         return -1
 
     def _parse_and_tokenize(
-<<<<<<< HEAD
-        self,
-        sequences,
-        candidate_labels,
-        hypothesis_template,
-        padding=True,
-        add_special_tokens=True,
-        truncation=TruncationStrategy.ONLY_FIRST,
-        **kwargs
-=======
         self, sequence_pairs, padding=True, add_special_tokens=True, truncation=TruncationStrategy.ONLY_FIRST, **kwargs
->>>>>>> fa36a46a
     ):
         """
         Parse arguments and tokenize only_first so that hypothesis (label) is not truncated
