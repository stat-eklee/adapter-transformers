# coding=utf-8
# Copyright 2019 HuggingFace Inc.
#
# Licensed under the Apache License, Version 2.0 (the "License");
# you may not use this file except in compliance with the License.
# You may obtain a copy of the License at
#
#     http://www.apache.org/licenses/LICENSE-2.0
#
# Unless required by applicable law or agreed to in writing, software
# distributed under the License is distributed on an "AS IS" BASIS,
# WITHOUT WARRANTIES OR CONDITIONS OF ANY KIND, either express or implied.
# See the License for the specific language governing permissions and
# limitations under the License.

import copy
import gc
import inspect
import os.path
import random
import tempfile
import unittest
import warnings
<<<<<<< HEAD
from typing import List, Tuple
=======
from typing import Dict, List, Tuple
>>>>>>> 468cda20

from huggingface_hub import HfApi
from requests.exceptions import HTTPError
from transformers import is_torch_available, logging
from transformers.file_utils import WEIGHTS_NAME, is_torch_fx_available
from transformers.models.auto import get_values
from transformers.testing_utils import (
    ENDPOINT_STAGING,
    PASS,
    USER,
    CaptureLogger,
    is_staging_test,
    require_torch,
    require_torch_multi_gpu,
    slow,
    torch_device,
)


if is_torch_available():
    import numpy as np
    import torch
    from torch import nn

    from transformers import (
        BERT_PRETRAINED_MODEL_ARCHIVE_LIST,
        MODEL_FOR_CAUSAL_LM_MAPPING,
        MODEL_FOR_IMAGE_CLASSIFICATION_MAPPING,
        MODEL_FOR_MASKED_LM_MAPPING,
        MODEL_FOR_MULTIPLE_CHOICE_MAPPING,
        MODEL_FOR_NEXT_SENTENCE_PREDICTION_MAPPING,
        MODEL_FOR_QUESTION_ANSWERING_MAPPING,
        MODEL_FOR_SEQ_TO_SEQ_CAUSAL_LM_MAPPING,
        MODEL_FOR_SEQUENCE_CLASSIFICATION_MAPPING,
        MODEL_FOR_TOKEN_CLASSIFICATION_MAPPING,
        MODEL_MAPPING,
        MODEL_WITH_HEADS_MAPPING,
        AdaptiveEmbedding,
        BertConfig,
        BertModel,
        ModelWithHeadsAdaptersMixin,
        PretrainedConfig,
        PreTrainedModel,
        T5ForConditionalGeneration,
    )

if is_torch_fx_available():
    from transformers.utils.fx import symbolic_trace


def _config_zero_init(config):
    configs_no_init = copy.deepcopy(config)
    for key in configs_no_init.__dict__.keys():
        if "_range" in key or "_std" in key or "initializer_factor" in key:
            setattr(configs_no_init, key, 1e-10)
    return configs_no_init


TINY_T5 = "patrickvonplaten/t5-tiny-random"


@require_torch
class ModelTesterMixin:

    model_tester = None
    all_model_classes = ()
    all_generative_model_classes = ()
    fx_ready_model_classes = ()
    test_torchscript = True
    test_pruning = True
    test_resize_embeddings = True
    test_head_masking = True
    test_missing_keys = True
    test_model_parallel = False
    is_encoder_decoder = False
    test_sequence_classification_problem_types = False

    def _prepare_for_class(self, inputs_dict, model_class, return_labels=False):
        inputs_dict = copy.deepcopy(inputs_dict)
        if model_class in get_values(MODEL_FOR_MULTIPLE_CHOICE_MAPPING):
            inputs_dict = {
                k: v.unsqueeze(1).expand(-1, self.model_tester.num_choices, -1).contiguous()
                if isinstance(v, torch.Tensor) and v.ndim > 1
                else v
                for k, v in inputs_dict.items()
            }

        if return_labels:
            if model_class in get_values(MODEL_FOR_MULTIPLE_CHOICE_MAPPING):
                inputs_dict["labels"] = torch.ones(self.model_tester.batch_size, dtype=torch.long, device=torch_device)
            elif model_class in get_values(MODEL_FOR_QUESTION_ANSWERING_MAPPING):
                inputs_dict["start_positions"] = torch.zeros(
                    self.model_tester.batch_size, dtype=torch.long, device=torch_device
                )
                inputs_dict["end_positions"] = torch.zeros(
                    self.model_tester.batch_size, dtype=torch.long, device=torch_device
                )
            elif model_class in [
                *get_values(MODEL_FOR_SEQUENCE_CLASSIFICATION_MAPPING),
                *get_values(MODEL_FOR_NEXT_SENTENCE_PREDICTION_MAPPING),
                *get_values(MODEL_FOR_IMAGE_CLASSIFICATION_MAPPING),
            ]:
                inputs_dict["labels"] = torch.zeros(
                    self.model_tester.batch_size, dtype=torch.long, device=torch_device
                )
            elif model_class in [
                *get_values(MODEL_FOR_TOKEN_CLASSIFICATION_MAPPING),
                *get_values(MODEL_FOR_CAUSAL_LM_MAPPING),
                *get_values(MODEL_FOR_MASKED_LM_MAPPING),
                *get_values(MODEL_FOR_SEQ_TO_SEQ_CAUSAL_LM_MAPPING),
            ]:
                inputs_dict["labels"] = torch.zeros(
                    (self.model_tester.batch_size, self.model_tester.seq_length), dtype=torch.long, device=torch_device
                )
        return inputs_dict

    def test_save_load(self):
        config, inputs_dict = self.model_tester.prepare_config_and_inputs_for_common()

        for model_class in self.all_model_classes:
            model = model_class(config)
            model.to(torch_device)
            model.eval()
            with torch.no_grad():
                outputs = model(**self._prepare_for_class(inputs_dict, model_class))

            out_2 = outputs[0].cpu().numpy()
            out_2[np.isnan(out_2)] = 0

            with tempfile.TemporaryDirectory() as tmpdirname:
                model.save_pretrained(tmpdirname)
                model = model_class.from_pretrained(tmpdirname)
                model.to(torch_device)
                with torch.no_grad():
                    after_outputs = model(**self._prepare_for_class(inputs_dict, model_class))

                # Make sure we don't have nans
                out_1 = after_outputs[0].cpu().numpy()
                out_1[np.isnan(out_1)] = 0
                max_diff = np.amax(np.abs(out_1 - out_2))
                self.assertLessEqual(max_diff, 1e-5)

    def test_save_load__keys_to_ignore_on_save(self):
        config, inputs_dict = self.model_tester.prepare_config_and_inputs_for_common()

        for model_class in self.all_model_classes:
            model = model_class(config)
            _keys_to_ignore_on_save = getattr(model, "_keys_to_ignore_on_save", None)
            if _keys_to_ignore_on_save is None:
                continue

            # check the keys are in the original state_dict
            for k in _keys_to_ignore_on_save:
                self.assertIn(k, model.state_dict())

            # check that certain keys didn't get saved with the model
            with tempfile.TemporaryDirectory() as tmpdirname:
                model.save_pretrained(tmpdirname)
                output_model_file = os.path.join(tmpdirname, WEIGHTS_NAME)
                state_dict_saved = torch.load(output_model_file)
                for k in _keys_to_ignore_on_save:
                    self.assertNotIn(k, state_dict_saved)

                # Test we can load the state dict in the model, necessary for the checkpointing API in Trainer.
                load_result = model.load_state_dict(state_dict_saved, strict=False)
                self.assertTrue(
                    len(load_result.missing_keys) == 0
                    or set(load_result.missing_keys) == set(model._keys_to_ignore_on_save)
                )
                self.assertTrue(len(load_result.unexpected_keys) == 0)

    def _mock_init_weights(self, module):
        if hasattr(module, "weight") and module.weight is not None:
            module.weight.data.fill_(3)
        if hasattr(module, "bias") and module.bias is not None:
            module.bias.data.fill_(3)

    def test_save_load_fast_init_from_base(self):
        config, inputs_dict = self.model_tester.prepare_config_and_inputs_for_common()
        base_class = MODEL_MAPPING[config.__class__]

        if isinstance(base_class, tuple):
            base_class = base_class[0]

        for model_class in self.all_model_classes:
            if model_class == base_class:
                continue

            # make a copy of model class to not break future tests
            # from https://stackoverflow.com/questions/9541025/how-to-copy-a-python-class
            class CopyClass(model_class):
                pass

            model_class_copy = CopyClass

            # make sure that all keys are expected for test
            model_class_copy._keys_to_ignore_on_load_missing = []

            # make init deterministic, but make sure that
            # non-initialized weights throw errors nevertheless
            model_class_copy._init_weights = self._mock_init_weights

            model = base_class(config)
            state_dict = model.state_dict()

            # this will often delete a single weight of a multi-weight module
            # to test an edge case
            random_key_to_del = random.choice(list(state_dict.keys()))
            del state_dict[random_key_to_del]

            # check that certain keys didn't get saved with the model
            with tempfile.TemporaryDirectory() as tmpdirname:
                model.save_pretrained(tmpdirname)
                torch.save(state_dict, os.path.join(tmpdirname, "pytorch_model.bin"))

                model_fast_init = model_class_copy.from_pretrained(tmpdirname)
                model_slow_init = model_class_copy.from_pretrained(tmpdirname, _fast_init=False)

                for key in model_fast_init.state_dict().keys():
                    max_diff = (model_slow_init.state_dict()[key] - model_fast_init.state_dict()[key]).sum().item()
                    self.assertLessEqual(max_diff, 1e-3, msg=f"{key} not identical")

    def test_save_load_fast_init_to_base(self):
        config, inputs_dict = self.model_tester.prepare_config_and_inputs_for_common()
        base_class = MODEL_MAPPING[config.__class__]

        if isinstance(base_class, tuple):
            base_class = base_class[0]

        for model_class in self.all_model_classes:

            if model_class == base_class:
                continue

            # make a copy of model class to not break future tests
            # from https://stackoverflow.com/questions/9541025/how-to-copy-a-python-class
            class CopyClass(base_class):
                pass

            base_class_copy = CopyClass

            # make sure that all keys are expected for test
            base_class_copy._keys_to_ignore_on_load_missing = []

            # make init deterministic, but make sure that
            # non-initialized weights throw errors nevertheless
            base_class_copy._init_weights = self._mock_init_weights

            model = model_class(config)
            state_dict = model.state_dict()

            # this will often delete a single weight of a multi-weight module
            # to test an edge case
            random_key_to_del = random.choice(list(state_dict.keys()))
            del state_dict[random_key_to_del]

            # check that certain keys didn't get saved with the model
            with tempfile.TemporaryDirectory() as tmpdirname:
                model.config.save_pretrained(tmpdirname)
                torch.save(state_dict, os.path.join(tmpdirname, "pytorch_model.bin"))

                model_fast_init = base_class_copy.from_pretrained(tmpdirname)
                model_slow_init = base_class_copy.from_pretrained(tmpdirname, _fast_init=False)

                for key in model_fast_init.state_dict().keys():
                    max_diff = (model_slow_init.state_dict()[key] - model_fast_init.state_dict()[key]).sum().item()
                    self.assertLessEqual(max_diff, 1e-3, msg=f"{key} not identical")

    def test_initialization(self):
        config, inputs_dict = self.model_tester.prepare_config_and_inputs_for_common()

        configs_no_init = _config_zero_init(config)
        for model_class in self.all_model_classes:
            model = model_class(config=configs_no_init)
            for name, param in model.named_parameters():
                if param.requires_grad:
                    self.assertIn(
                        ((param.data.mean() * 1e9).round() / 1e9).item(),
                        [0.0, 1.0],
                        msg=f"Parameter {name} of model {model_class} seems not properly initialized",
                    )

    def test_determinism(self):
        config, inputs_dict = self.model_tester.prepare_config_and_inputs_for_common()

        for model_class in self.all_model_classes:
            model = model_class(config)
            model.to(torch_device)
            model.eval()
            with torch.no_grad():
                first = model(**self._prepare_for_class(inputs_dict, model_class))[0]
                second = model(**self._prepare_for_class(inputs_dict, model_class))[0]

            out_1 = first.cpu().numpy()
            out_2 = second.cpu().numpy()
            out_1 = out_1[~np.isnan(out_1)]
            out_2 = out_2[~np.isnan(out_2)]
            max_diff = np.amax(np.abs(out_1 - out_2))
            self.assertLessEqual(max_diff, 1e-5)

    def test_forward_signature(self):
        config, _ = self.model_tester.prepare_config_and_inputs_for_common()

        for model_class in self.all_model_classes:
            model = model_class(config)
            signature = inspect.signature(model.forward)
            # signature.parameters is an OrderedDict => so arg_names order is deterministic
            arg_names = [*signature.parameters.keys()]

            if model.config.is_encoder_decoder:
                expected_arg_names = [
                    "input_ids",
                    "attention_mask",
                    "decoder_input_ids",
                    "decoder_attention_mask",
                ]
                expected_arg_names.extend(
                    ["head_mask", "decoder_head_mask", "cross_attn_head_mask", "encoder_outputs"]
                    if "head_mask" and "decoder_head_mask" and "cross_attn_head_mask" in arg_names
                    else ["encoder_outputs"]
                )
                self.assertListEqual(arg_names[: len(expected_arg_names)], expected_arg_names)
            else:
                expected_arg_names = ["input_ids"]
                self.assertListEqual(arg_names[:1], expected_arg_names)

    def test_training(self):
        if not self.model_tester.is_training:
            return

        config, inputs_dict = self.model_tester.prepare_config_and_inputs_for_common()
        config.return_dict = True

        for model_class in self.all_model_classes:
            if model_class in get_values(MODEL_MAPPING) or model_class in get_values(MODEL_WITH_HEADS_MAPPING):
                continue
            model = model_class(config)
            model.to(torch_device)
            model.train()
            inputs = self._prepare_for_class(inputs_dict, model_class, return_labels=True)
            loss = model(**inputs).loss
            loss.backward()

    def test_training_gradient_checkpointing(self):
        config, inputs_dict = self.model_tester.prepare_config_and_inputs_for_common()
        if not self.model_tester.is_training or not hasattr(config, "gradient_checkpointing"):
            return

        config.gradient_checkpointing = True
        config.use_cache = False
        config.return_dict = True

        for model_class in self.all_model_classes:
            if model_class in get_values(MODEL_MAPPING) or model_class in get_values(MODEL_WITH_HEADS_MAPPING):
                continue
            model = model_class(config)
            model.to(torch_device)
            model.train()
            inputs = self._prepare_for_class(inputs_dict, model_class, return_labels=True)
            loss = model(**inputs).loss
            loss.backward()

    def test_attention_outputs(self):
        config, inputs_dict = self.model_tester.prepare_config_and_inputs_for_common()
        config.return_dict = True

        seq_len = getattr(self.model_tester, "seq_length", None)
        decoder_seq_length = getattr(self.model_tester, "decoder_seq_length", seq_len)
        encoder_seq_length = getattr(self.model_tester, "encoder_seq_length", seq_len)
        decoder_key_length = getattr(self.model_tester, "decoder_key_length", decoder_seq_length)
        encoder_key_length = getattr(self.model_tester, "key_length", encoder_seq_length)
        chunk_length = getattr(self.model_tester, "chunk_length", None)
        if chunk_length is not None and hasattr(self.model_tester, "num_hashes"):
            encoder_seq_length = encoder_seq_length * self.model_tester.num_hashes

        for model_class in self.all_model_classes:
            inputs_dict["output_attentions"] = True
            inputs_dict["output_hidden_states"] = False
            config.return_dict = True
            model = model_class(config)
            model.to(torch_device)
            model.eval()
            with torch.no_grad():
                outputs = model(**self._prepare_for_class(inputs_dict, model_class))
            attentions = outputs.encoder_attentions if config.is_encoder_decoder else outputs.attentions
            self.assertEqual(len(attentions), self.model_tester.num_hidden_layers)

            # check that output_attentions also work using config
            del inputs_dict["output_attentions"]
            config.output_attentions = True
            model = model_class(config)
            model.to(torch_device)
            model.eval()
            with torch.no_grad():
                outputs = model(**self._prepare_for_class(inputs_dict, model_class))
            attentions = outputs.encoder_attentions if config.is_encoder_decoder else outputs.attentions
            self.assertEqual(len(attentions), self.model_tester.num_hidden_layers)

            if chunk_length is not None:
                self.assertListEqual(
                    list(attentions[0].shape[-4:]),
                    [self.model_tester.num_attention_heads, encoder_seq_length, chunk_length, encoder_key_length],
                )
            else:
                self.assertListEqual(
                    list(attentions[0].shape[-3:]),
                    [self.model_tester.num_attention_heads, encoder_seq_length, encoder_key_length],
                )
            out_len = len(outputs)

            if self.is_encoder_decoder:
                correct_outlen = 5

                # loss is at first position
                if "labels" in inputs_dict:
                    correct_outlen += 1  # loss is added to beginning
                # Question Answering model returns start_logits and end_logits
                if model_class in get_values(MODEL_FOR_QUESTION_ANSWERING_MAPPING):
                    correct_outlen += 1  # start_logits and end_logits instead of only 1 output
                if "past_key_values" in outputs:
                    correct_outlen += 1  # past_key_values have been returned

                self.assertEqual(out_len, correct_outlen)

                # decoder attentions
                decoder_attentions = outputs.decoder_attentions
                self.assertIsInstance(decoder_attentions, (list, tuple))
                self.assertEqual(len(decoder_attentions), self.model_tester.num_hidden_layers)
                self.assertListEqual(
                    list(decoder_attentions[0].shape[-3:]),
                    [self.model_tester.num_attention_heads, decoder_seq_length, decoder_key_length],
                )

                # cross attentions
                cross_attentions = outputs.cross_attentions
                self.assertIsInstance(cross_attentions, (list, tuple))
                self.assertEqual(len(cross_attentions), self.model_tester.num_hidden_layers)
                self.assertListEqual(
                    list(cross_attentions[0].shape[-3:]),
                    [
                        self.model_tester.num_attention_heads,
                        decoder_seq_length,
                        encoder_key_length,
                    ],
                )

            # Check attention is always last and order is fine
            inputs_dict["output_attentions"] = True
            inputs_dict["output_hidden_states"] = True
            model = model_class(config)
            model.to(torch_device)
            model.eval()
            with torch.no_grad():
                outputs = model(**self._prepare_for_class(inputs_dict, model_class))

            if hasattr(self.model_tester, "num_hidden_states_types"):
                added_hidden_states = self.model_tester.num_hidden_states_types
            elif self.is_encoder_decoder:
                added_hidden_states = 2
            else:
                added_hidden_states = 1
            self.assertEqual(out_len + added_hidden_states, len(outputs))

            self_attentions = outputs.encoder_attentions if config.is_encoder_decoder else outputs.attentions

            self.assertEqual(len(self_attentions), self.model_tester.num_hidden_layers)
            if chunk_length is not None:
                self.assertListEqual(
                    list(self_attentions[0].shape[-4:]),
                    [self.model_tester.num_attention_heads, encoder_seq_length, chunk_length, encoder_key_length],
                )
            else:
                self.assertListEqual(
                    list(self_attentions[0].shape[-3:]),
                    [self.model_tester.num_attention_heads, encoder_seq_length, encoder_key_length],
                )

    @slow
    def test_torchscript(self):
        config, inputs_dict = self.model_tester.prepare_config_and_inputs_for_common()
        self._create_and_check_torchscript(config, inputs_dict)

    @slow
    def test_torchscript_output_attentions(self):
        config, inputs_dict = self.model_tester.prepare_config_and_inputs_for_common()
        config.output_attentions = True
        self._create_and_check_torchscript(config, inputs_dict)

    @slow
    def test_torchscript_output_hidden_state(self):
        config, inputs_dict = self.model_tester.prepare_config_and_inputs_for_common()
        config.output_hidden_states = True
        self._create_and_check_torchscript(config, inputs_dict)

    def _create_and_check_torchscript(self, config, inputs_dict):
        if not self.test_torchscript:
            return

        configs_no_init = _config_zero_init(config)  # To be sure we have no Nan
        configs_no_init.torchscript = True
        for model_class in self.all_model_classes:
            model = model_class(config=configs_no_init)
            model.to(torch_device)
            model.eval()
            inputs = self._prepare_for_class(inputs_dict, model_class)

            try:
                if model.config.is_encoder_decoder:
                    model.config.use_cache = False  # FSTM still requires this hack -> FSTM should probably be refactored similar to BART afterward
                    input_ids = inputs["input_ids"]
                    attention_mask = inputs["attention_mask"]
                    decoder_input_ids = inputs["decoder_input_ids"]
                    decoder_attention_mask = inputs["decoder_attention_mask"]
                    traced_model = torch.jit.trace(
                        model, (input_ids, attention_mask, decoder_input_ids, decoder_attention_mask)
                    )
                else:
                    input_ids = inputs["input_ids"]
                    traced_model = torch.jit.trace(model, input_ids)
            except RuntimeError:
                self.fail("Couldn't trace module.")

            with tempfile.TemporaryDirectory() as tmp_dir_name:
                pt_file_name = os.path.join(tmp_dir_name, "traced_model.pt")

                try:
                    torch.jit.save(traced_model, pt_file_name)
                except Exception:
                    self.fail("Couldn't save module.")

                try:
                    loaded_model = torch.jit.load(pt_file_name)
                except Exception:
                    self.fail("Couldn't load module.")

            model.to(torch_device)
            model.eval()

            loaded_model.to(torch_device)
            loaded_model.eval()

            model_state_dict = model.state_dict()
            loaded_model_state_dict = loaded_model.state_dict()

            self.assertEqual(set(model_state_dict.keys()), set(loaded_model_state_dict.keys()))

            models_equal = True
            for layer_name, p1 in model_state_dict.items():
                p2 = loaded_model_state_dict[layer_name]
                if p1.data.ne(p2.data).sum() > 0:
                    models_equal = False

            self.assertTrue(models_equal)

    def test_torch_fx(self):
        config, inputs_dict = self.model_tester.prepare_config_and_inputs_for_common()
        self._create_and_check_torch_fx_tracing(config, inputs_dict)

    def test_torch_fx_output_loss(self):
        config, inputs_dict = self.model_tester.prepare_config_and_inputs_for_common()
        self._create_and_check_torch_fx_tracing(config, inputs_dict, output_loss=True)

    def _create_and_check_torch_fx_tracing(self, config, inputs_dict, output_loss=False):
        if not is_torch_fx_available():
            return

        configs_no_init = _config_zero_init(config)  # To be sure we have no Nan
        configs_no_init.return_dict = False

        for model_class in self.fx_ready_model_classes:
            model = model_class(config=configs_no_init)
            model.to(torch_device)
            model.eval()
            inputs = self._prepare_for_class(inputs_dict, model_class, return_labels=output_loss)

            try:
                if model.config.is_encoder_decoder:
                    model.config.use_cache = False  # FSTM still requires this hack -> FSTM should probably be refactored similar to BART afterward
                    input_ids = inputs["input_ids"]
                    decoder_attention_mask = inputs["decoder_attention_mask"]
                    labels = inputs.get("labels", None)
                    input_names = ["input_ids", "attention_mask", "decoder_input_ids", "decoder_attention_mask"]
                    if labels is not None:
                        input_names.append("labels")
                    filtered_inputs = {k: v for (k, v) in inputs.items() if k in input_names}

                    model_output = model(**filtered_inputs)

                    batch_size = input_ids.shape[0]
                    encoder_sequence_length = input_ids.shape[1]
                    decoder_sequence_length = decoder_attention_mask.shape[1]

                    traced_model = symbolic_trace(
                        model,
                        input_names,
                        batch_size=batch_size,
                        sequence_length=[encoder_sequence_length, decoder_sequence_length],
                    )

                    traced_output = traced_model(**filtered_inputs)

                else:
                    input_names = ["input_ids", "attention_mask", "token_type_ids"]
                    input_ids = inputs["input_ids"]

                    labels = inputs.get("labels", None)
                    start_positions = inputs.get("start_positions", None)
                    end_positions = inputs.get("end_positions", None)
                    if labels is not None:
                        input_names.append("labels")
                    if start_positions is not None:
                        input_names.append("start_positions")
                    if end_positions is not None:
                        input_names.append("end_positions")

                    filtered_inputs = {k: v for (k, v) in inputs.items() if k in input_names}
                    input_names = filtered_inputs.keys()

                    model_output = model(**filtered_inputs)

                    rank = len(input_ids.shape)
                    if rank == 2:
                        batch_size, sequence_length = input_ids.shape
                        num_choices = -1
                    elif rank == 3:
                        batch_size, num_choices, sequence_length = input_ids.shape
                    else:
                        raise NotImplementedError(
                            f"symbolic_trace automatic parameters inference not implemented for input of rank {rank}."
                        )

                    traced_model = symbolic_trace(
                        model,
                        input_names,
                        batch_size=batch_size,
                        sequence_length=sequence_length,
                        num_choices=num_choices,
                    )
                    traced_output = traced_model(**filtered_inputs)

            except RuntimeError:
                self.fail("Couldn't trace module.")

            def flatten_output(output):
                flatten = []
                for x in output:
                    if isinstance(x, (tuple, list)):
                        flatten += flatten_output(x)
                    elif not isinstance(x, torch.Tensor):
                        continue
                    else:
                        flatten.append(x)
                return flatten

            model_output = flatten_output(model_output)
            traced_output = flatten_output(traced_output)
            num_outputs = len(model_output)

            for i in range(num_outputs):
                self.assertTrue(
                    torch.allclose(model_output[i], traced_output[i]),
                    f"traced {i}th output doesn't match model {i}th output for {model_class}",
                )

    def test_headmasking(self):
        if not self.test_head_masking:
            return

        global_rng.seed(42)
        config, inputs_dict = self.model_tester.prepare_config_and_inputs_for_common()
        global_rng.seed()

        inputs_dict["output_attentions"] = True
        config.output_hidden_states = True
        configs_no_init = _config_zero_init(config)  # To be sure we have no Nan
        for model_class in self.all_model_classes:
            model = model_class(config=configs_no_init)
            model.to(torch_device)
            model.eval()

            # Prepare head_mask
            # Set require_grad after having prepared the tensor to avoid error (leaf variable has been moved into the graph interior)
            head_mask = torch.ones(
                self.model_tester.num_hidden_layers,
                self.model_tester.num_attention_heads,
                device=torch_device,
            )
            head_mask[0, 0] = 0
            head_mask[-1, :-1] = 0
            head_mask.requires_grad_(requires_grad=True)
            inputs = self._prepare_for_class(inputs_dict, model_class).copy()
            inputs["head_mask"] = head_mask
            if model.config.is_encoder_decoder:
                signature = inspect.signature(model.forward)
                arg_names = [*signature.parameters.keys()]
                if "decoder_head_mask" in arg_names:  # necessary diferentiation because of T5 model
                    inputs["decoder_head_mask"] = head_mask
                if "cross_attn_head_mask" in arg_names:
                    inputs["cross_attn_head_mask"] = head_mask
            outputs = model(**inputs, return_dict=True)

            # Test that we can get a gradient back for importance score computation
            output = sum(t.sum() for t in outputs[0])
            output = output.sum()
            output.backward()
            multihead_outputs = head_mask.grad

            self.assertIsNotNone(multihead_outputs)
            self.assertEqual(len(multihead_outputs), self.model_tester.num_hidden_layers)

            def check_attentions_validity(attentions):
                # Remove Nan
                for t in attentions:
                    self.assertLess(
                        torch.sum(torch.isnan(t)), t.numel() / 4
                    )  # Check we don't have more than 25% nans (arbitrary)
                attentions = [
                    t.masked_fill(torch.isnan(t), 0.0) for t in attentions
                ]  # remove them (the test is less complete)

                self.assertAlmostEqual(attentions[0][..., 0, :, :].flatten().sum().item(), 0.0)
                self.assertNotEqual(attentions[0][..., -1, :, :].flatten().sum().item(), 0.0)
                if len(attentions) > 2:  # encoder-decoder models have only 2 layers in each module
                    self.assertNotEqual(attentions[1][..., 0, :, :].flatten().sum().item(), 0.0)
                self.assertAlmostEqual(attentions[-1][..., -2, :, :].flatten().sum().item(), 0.0)
                self.assertNotEqual(attentions[-1][..., -1, :, :].flatten().sum().item(), 0.0)

            if model.config.is_encoder_decoder:
                check_attentions_validity(outputs.encoder_attentions)
                check_attentions_validity(outputs.decoder_attentions)
                check_attentions_validity(outputs.cross_attentions)
            else:
                check_attentions_validity(outputs.attentions)

    def test_head_pruning(self):
        if not self.test_pruning:
            return

        for model_class in self.all_model_classes:
            (
                config,
                inputs_dict,
            ) = self.model_tester.prepare_config_and_inputs_for_common()

            if "head_mask" in inputs_dict:
                del inputs_dict["head_mask"]

            inputs_dict["output_attentions"] = True
            config.output_hidden_states = False
            model = model_class(config=config)
            model.to(torch_device)
            model.eval()
            heads_to_prune = {
                0: list(range(1, self.model_tester.num_attention_heads)),
                -1: [0],
            }
            model.prune_heads(heads_to_prune)
            with torch.no_grad():
                outputs = model(**self._prepare_for_class(inputs_dict, model_class))

            attentions = outputs[-1]

            self.assertEqual(attentions[0].shape[-3], 1)
            self.assertEqual(attentions[1].shape[-3], self.model_tester.num_attention_heads)
            self.assertEqual(attentions[-1].shape[-3], self.model_tester.num_attention_heads - 1)

    def test_head_pruning_save_load_from_pretrained(self):
        if not self.test_pruning:
            return

        for model_class in self.all_model_classes:
            (
                config,
                inputs_dict,
            ) = self.model_tester.prepare_config_and_inputs_for_common()

            if "head_mask" in inputs_dict:
                del inputs_dict["head_mask"]

            inputs_dict["output_attentions"] = True
            config.output_hidden_states = False
            model = model_class(config=config)
            model.to(torch_device)
            model.eval()
            heads_to_prune = {
                0: list(range(1, self.model_tester.num_attention_heads)),
                -1: [0],
            }
            model.prune_heads(heads_to_prune)

            with tempfile.TemporaryDirectory() as temp_dir_name:
                model.save_pretrained(temp_dir_name)
                model = model_class.from_pretrained(temp_dir_name)
                model.to(torch_device)

            with torch.no_grad():
                outputs = model(**self._prepare_for_class(inputs_dict, model_class))
            attentions = outputs[-1]
            self.assertEqual(attentions[0].shape[-3], 1)
            self.assertEqual(attentions[1].shape[-3], self.model_tester.num_attention_heads)
            self.assertEqual(attentions[-1].shape[-3], self.model_tester.num_attention_heads - 1)

    def test_head_pruning_save_load_from_config_init(self):
        if not self.test_pruning:
            return

        for model_class in self.all_model_classes:
            (
                config,
                inputs_dict,
            ) = self.model_tester.prepare_config_and_inputs_for_common()

            if "head_mask" in inputs_dict:
                del inputs_dict["head_mask"]

            inputs_dict["output_attentions"] = True
            config.output_hidden_states = False

            heads_to_prune = {
                0: list(range(1, self.model_tester.num_attention_heads)),
                -1: [0],
            }
            config.pruned_heads = heads_to_prune

            model = model_class(config=config)
            model.to(torch_device)
            model.eval()

            with torch.no_grad():
                outputs = model(**self._prepare_for_class(inputs_dict, model_class))
            attentions = outputs[-1]

            self.assertEqual(attentions[0].shape[-3], 1)
            self.assertEqual(attentions[1].shape[-3], self.model_tester.num_attention_heads)
            self.assertEqual(attentions[-1].shape[-3], self.model_tester.num_attention_heads - 1)

    def test_head_pruning_integration(self):
        if not self.test_pruning:
            return

        for model_class in self.all_model_classes:
            (
                config,
                inputs_dict,
            ) = self.model_tester.prepare_config_and_inputs_for_common()

            if "head_mask" in inputs_dict:
                del inputs_dict["head_mask"]

            inputs_dict["output_attentions"] = True
            config.output_hidden_states = False

            heads_to_prune = {0: [0], 1: [1, 2]}
            config.pruned_heads = heads_to_prune

            model = model_class(config=config)
            model.to(torch_device)
            model.eval()

            with torch.no_grad():
                outputs = model(**self._prepare_for_class(inputs_dict, model_class))
            attentions = outputs[-1]

            self.assertEqual(attentions[0].shape[-3], self.model_tester.num_attention_heads - 1)
            self.assertEqual(attentions[1].shape[-3], self.model_tester.num_attention_heads - 2)
            self.assertEqual(attentions[2].shape[-3], self.model_tester.num_attention_heads)
            self.assertEqual(attentions[3].shape[-3], self.model_tester.num_attention_heads)

            with tempfile.TemporaryDirectory() as temp_dir_name:
                model.save_pretrained(temp_dir_name)
                model = model_class.from_pretrained(temp_dir_name)
                model.to(torch_device)

            with torch.no_grad():
                outputs = model(**self._prepare_for_class(inputs_dict, model_class))
            attentions = outputs[-1]

            self.assertEqual(attentions[0].shape[-3], self.model_tester.num_attention_heads - 1)
            self.assertEqual(attentions[1].shape[-3], self.model_tester.num_attention_heads - 2)
            self.assertEqual(attentions[2].shape[-3], self.model_tester.num_attention_heads)
            self.assertEqual(attentions[3].shape[-3], self.model_tester.num_attention_heads)

            heads_to_prune = {0: [0], 2: [1, 2]}
            model.prune_heads(heads_to_prune)

            with torch.no_grad():
                outputs = model(**self._prepare_for_class(inputs_dict, model_class))
            attentions = outputs[-1]

            self.assertEqual(attentions[0].shape[-3], self.model_tester.num_attention_heads - 1)
            self.assertEqual(attentions[1].shape[-3], self.model_tester.num_attention_heads - 2)
            self.assertEqual(attentions[2].shape[-3], self.model_tester.num_attention_heads - 2)
            self.assertEqual(attentions[3].shape[-3], self.model_tester.num_attention_heads)

            self.assertDictEqual(model.config.pruned_heads, {0: [0], 1: [1, 2], 2: [1, 2]})

    def test_hidden_states_output(self):
        def check_hidden_states_output(inputs_dict, config, model_class):
            model = model_class(config)
            model.to(torch_device)
            model.eval()

            with torch.no_grad():
                outputs = model(**self._prepare_for_class(inputs_dict, model_class))

            hidden_states = outputs.encoder_hidden_states if config.is_encoder_decoder else outputs.hidden_states

            expected_num_layers = getattr(
                self.model_tester, "expected_num_hidden_layers", self.model_tester.num_hidden_layers + 1
            )
            self.assertEqual(len(hidden_states), expected_num_layers)

            if hasattr(self.model_tester, "encoder_seq_length"):
                seq_length = self.model_tester.encoder_seq_length
                if hasattr(self.model_tester, "chunk_length") and self.model_tester.chunk_length > 1:
                    seq_length = seq_length * self.model_tester.chunk_length
            else:
                seq_length = self.model_tester.seq_length

            self.assertListEqual(
                list(hidden_states[0].shape[-2:]),
                [seq_length, self.model_tester.hidden_size],
            )

            if config.is_encoder_decoder:
                hidden_states = outputs.decoder_hidden_states

                self.assertIsInstance(hidden_states, (list, tuple))
                self.assertEqual(len(hidden_states), expected_num_layers)
                seq_len = getattr(self.model_tester, "seq_length", None)
                decoder_seq_length = getattr(self.model_tester, "decoder_seq_length", seq_len)

                self.assertListEqual(
                    list(hidden_states[0].shape[-2:]),
                    [decoder_seq_length, self.model_tester.hidden_size],
                )

        config, inputs_dict = self.model_tester.prepare_config_and_inputs_for_common()

        for model_class in self.all_model_classes:
            inputs_dict["output_hidden_states"] = True
            check_hidden_states_output(inputs_dict, config, model_class)

            # check that output_hidden_states also work using config
            del inputs_dict["output_hidden_states"]
            config.output_hidden_states = True

            check_hidden_states_output(inputs_dict, config, model_class)

    def test_retain_grad_hidden_states_attentions(self):
        config, inputs_dict = self.model_tester.prepare_config_and_inputs_for_common()
        config.output_hidden_states = True
        config.output_attentions = True

        # no need to test all models as different heads yield the same functionality
        model_class = self.all_model_classes[0]
        model = model_class(config)
        model.to(torch_device)

        inputs = self._prepare_for_class(inputs_dict, model_class)

        outputs = model(**inputs)

        output = outputs[0]

        if config.is_encoder_decoder:
            # Seq2Seq models
            encoder_hidden_states = outputs.encoder_hidden_states[0]
            encoder_attentions = outputs.encoder_attentions[0]
            encoder_hidden_states.retain_grad()
            encoder_attentions.retain_grad()

            decoder_hidden_states = outputs.decoder_hidden_states[0]
            decoder_attentions = outputs.decoder_attentions[0]
            decoder_hidden_states.retain_grad()
            decoder_attentions.retain_grad()

            cross_attentions = outputs.cross_attentions[0]
            cross_attentions.retain_grad()

            output.flatten()[0].backward(retain_graph=True)

            self.assertIsNotNone(encoder_hidden_states.grad)
            self.assertIsNotNone(encoder_attentions.grad)
            self.assertIsNotNone(decoder_hidden_states.grad)
            self.assertIsNotNone(decoder_attentions.grad)
            self.assertIsNotNone(cross_attentions.grad)
        else:
            # Encoder-/Decoder-only models
            hidden_states = outputs.hidden_states[0]
            attentions = outputs.attentions[0]

            hidden_states.retain_grad()
            attentions.retain_grad()

            output.flatten()[0].backward(retain_graph=True)

            self.assertIsNotNone(hidden_states.grad)
            self.assertIsNotNone(attentions.grad)

    def test_feed_forward_chunking(self):
        (
            original_config,
            inputs_dict,
        ) = self.model_tester.prepare_config_and_inputs_for_common()
        for model_class in self.all_model_classes:
            torch.manual_seed(0)
            config = copy.deepcopy(original_config)
            model = model_class(config)
            model.to(torch_device)
            model.eval()

            hidden_states_no_chunk = model(**self._prepare_for_class(inputs_dict, model_class))[0]

            torch.manual_seed(0)
            config.chunk_size_feed_forward = 1
            model = model_class(config)
            model.to(torch_device)
            model.eval()

            hidden_states_with_chunk = model(**self._prepare_for_class(inputs_dict, model_class))[0]
            self.assertTrue(torch.allclose(hidden_states_no_chunk, hidden_states_with_chunk, atol=1e-3))

    def test_resize_tokens_embeddings(self):
        (
            original_config,
            inputs_dict,
        ) = self.model_tester.prepare_config_and_inputs_for_common()
        if not self.test_resize_embeddings:
            return

        for model_class in self.all_model_classes:
            config = copy.deepcopy(original_config)
            model = model_class(config)
            model.to(torch_device)

            if self.model_tester.is_training is False:
                model.eval()

            model_vocab_size = config.vocab_size
            # Retrieve the embeddings and clone theme
            model_embed = model.resize_token_embeddings(model_vocab_size)
            cloned_embeddings = model_embed.weight.clone()

            # Check that resizing the token embeddings with a larger vocab size increases the model's vocab size
            model_embed = model.resize_token_embeddings(model_vocab_size + 10)
            self.assertEqual(model.config.vocab_size, model_vocab_size + 10)
            # Check that it actually resizes the embeddings matrix
            self.assertEqual(model_embed.weight.shape[0], cloned_embeddings.shape[0] + 10)
            # Check that the model can still do a forward pass successfully (every parameter should be resized)
            model(**self._prepare_for_class(inputs_dict, model_class))

            # Check that resizing the token embeddings with a smaller vocab size decreases the model's vocab size
            model_embed = model.resize_token_embeddings(model_vocab_size - 15)
            self.assertEqual(model.config.vocab_size, model_vocab_size - 15)
            # Check that it actually resizes the embeddings matrix
            self.assertEqual(model_embed.weight.shape[0], cloned_embeddings.shape[0] - 15)

            # Check that the model can still do a forward pass successfully (every parameter should be resized)
            # Input ids should be clamped to the maximum size of the vocabulary
            inputs_dict["input_ids"].clamp_(max=model_vocab_size - 15 - 1)

            # make sure that decoder_input_ids are resized as well
            if "decoder_input_ids" in inputs_dict:
                inputs_dict["decoder_input_ids"].clamp_(max=model_vocab_size - 15 - 1)
            model(**self._prepare_for_class(inputs_dict, model_class))

            # Check that adding and removing tokens has not modified the first part of the embedding matrix.
            models_equal = True
            for p1, p2 in zip(cloned_embeddings, model_embed.weight):
                if p1.data.ne(p2.data).sum() > 0:
                    models_equal = False

            self.assertTrue(models_equal)

    def test_resize_embeddings_untied(self):
        (
            original_config,
            inputs_dict,
        ) = self.model_tester.prepare_config_and_inputs_for_common()
        if not self.test_resize_embeddings:
            return

        original_config.tie_word_embeddings = False

        # if model cannot untied embeddings -> leave test
        if original_config.tie_word_embeddings:
            return

        for model_class in self.all_model_classes:
            config = copy.deepcopy(original_config)
            model = model_class(config).to(torch_device)

            # if no output embeddings -> leave test
            if model.get_output_embeddings() is None:
                continue

            # Check that resizing the token embeddings with a larger vocab size increases the model's vocab size
            model_vocab_size = config.vocab_size
            model.resize_token_embeddings(model_vocab_size + 10)
            self.assertEqual(model.config.vocab_size, model_vocab_size + 10)
            output_embeds = model.get_output_embeddings()
            self.assertEqual(output_embeds.weight.shape[0], model_vocab_size + 10)
            # Check bias if present
            if output_embeds.bias is not None:
                self.assertEqual(output_embeds.bias.shape[0], model_vocab_size + 10)
            # Check that the model can still do a forward pass successfully (every parameter should be resized)
            model(**self._prepare_for_class(inputs_dict, model_class))

            # Check that resizing the token embeddings with a smaller vocab size decreases the model's vocab size
            model.resize_token_embeddings(model_vocab_size - 15)
            self.assertEqual(model.config.vocab_size, model_vocab_size - 15)
            # Check that it actually resizes the embeddings matrix
            output_embeds = model.get_output_embeddings()
            self.assertEqual(output_embeds.weight.shape[0], model_vocab_size - 15)
            # Check bias if present
            if output_embeds.bias is not None:
                self.assertEqual(output_embeds.bias.shape[0], model_vocab_size - 15)
            # Check that the model can still do a forward pass successfully (every parameter should be resized)
            # Input ids should be clamped to the maximum size of the vocabulary
            inputs_dict["input_ids"].clamp_(max=model_vocab_size - 15 - 1)
            if "decoder_input_ids" in inputs_dict:
                inputs_dict["decoder_input_ids"].clamp_(max=model_vocab_size - 15 - 1)
            # Check that the model can still do a forward pass successfully (every parameter should be resized)
            model(**self._prepare_for_class(inputs_dict, model_class))

    def test_model_common_attributes(self):
        config, inputs_dict = self.model_tester.prepare_config_and_inputs_for_common()

        for model_class in self.all_model_classes:
            model = model_class(config)
            self.assertIsInstance(model.get_input_embeddings(), (nn.Embedding, AdaptiveEmbedding))
            model.set_input_embeddings(nn.Embedding(10, 10))
            x = model.get_output_embeddings()
            self.assertTrue(x is None or isinstance(x, nn.Linear))

    def test_correct_missing_keys(self):
        if not self.test_missing_keys:
            return
        config, _ = self.model_tester.prepare_config_and_inputs_for_common()

        for model_class in self.all_model_classes:
            model = model_class(config)
            base_model_prefix = model.base_model_prefix

            if hasattr(model, base_model_prefix) and not isinstance(model, ModelWithHeadsAdaptersMixin):
                with tempfile.TemporaryDirectory() as temp_dir_name:
                    model.base_model.save_pretrained(temp_dir_name)
                    model, loading_info = model_class.from_pretrained(temp_dir_name, output_loading_info=True)
                    with self.subTest(msg=f"Missing keys for {model.__class__.__name__}"):
                        self.assertGreater(len(loading_info["missing_keys"]), 0)

    def test_tie_model_weights(self):
        if not self.test_torchscript:
            return

        config, inputs_dict = self.model_tester.prepare_config_and_inputs_for_common()

        def check_same_values(layer_1, layer_2):
            equal = True
            for p1, p2 in zip(layer_1.weight, layer_2.weight):
                if p1.data.ne(p2.data).sum() > 0:
                    equal = False
            return equal

        for model_class in self.all_model_classes:
            config.torchscript = True
            model_not_tied = model_class(config)
            if model_not_tied.get_output_embeddings() is None:
                continue

            config_tied = copy.deepcopy(config)
            config_tied.torchscript = False
            model_tied = model_class(config_tied)
            params_tied = list(model_tied.parameters())
            # Check that the embedding layer and decoding layer are the same in size and in value
            # self.assertTrue(check_same_values(embeddings, decoding))

            # # Check that after modification, they remain the same.
            # embeddings.weight.data.div_(2)
            # # Check that the embedding layer and decoding layer are the same in size and in value
            # self.assertTrue(embeddings.weight.shape, decoding.weight.shape)
            # self.assertTrue(check_same_values(embeddings, decoding))

            # # Check that after modification, they remain the same.
            # decoding.weight.data.div_(4)
            # # Check that the embedding layer and decoding layer are the same in size and in value
            # self.assertTrue(embeddings.weight.shape, decoding.weight.shape)
            # self.assertTrue(check_same_values(embeddings, decoding))

            # Check that after resize they remain tied.
            model_tied.resize_token_embeddings(config.vocab_size + 10)
            params_tied_2 = list(model_tied.parameters())
            self.assertEqual(len(params_tied_2), len(params_tied))

            # decoding.weight.data.mul_(20)
            # # Check that the embedding layer and decoding layer are the same in size and in value
            # self.assertTrue(model.transformer.wte.weight.shape, model.lm_head.weight.shape)
            # self.assertTrue(check_same_values(model.transformer.wte, model.lm_head))

    def test_model_outputs_equivalence(self):
        config, inputs_dict = self.model_tester.prepare_config_and_inputs_for_common()

        def set_nan_tensor_to_zero(t):
            t[t != t] = 0
            return t

        def check_equivalence(model, tuple_inputs, dict_inputs, additional_kwargs={}):
            with torch.no_grad():
                tuple_output = model(**tuple_inputs, return_dict=False, **additional_kwargs)
                dict_output = model(**dict_inputs, return_dict=True, **additional_kwargs).to_tuple()

                def recursive_check(tuple_object, dict_object):
                    if isinstance(tuple_object, (List, Tuple)):
                        for tuple_iterable_value, dict_iterable_value in zip(tuple_object, dict_object):
                            recursive_check(tuple_iterable_value, dict_iterable_value)
                    elif isinstance(tuple_object, Dict):
                        for tuple_iterable_value, dict_iterable_value in zip(
                            tuple_object.values(), dict_object.values()
                        ):
                            recursive_check(tuple_iterable_value, dict_iterable_value)
                    elif tuple_object is None:
                        return
                    else:
                        self.assertTrue(
                            torch.allclose(
                                set_nan_tensor_to_zero(tuple_object), set_nan_tensor_to_zero(dict_object), atol=1e-5
                            ),
                            msg=f"Tuple and dict output are not equal. Difference: {torch.max(torch.abs(tuple_object - dict_object))}. Tuple has `nan`: {torch.isnan(tuple_object).any()} and `inf`: {torch.isinf(tuple_object)}. Dict has `nan`: {torch.isnan(dict_object).any()} and `inf`: {torch.isinf(dict_object)}.",
                        )

                recursive_check(tuple_output, dict_output)

        for model_class in self.all_model_classes:
            model = model_class(config)
            model.to(torch_device)
            model.eval()

            tuple_inputs = self._prepare_for_class(inputs_dict, model_class)
            dict_inputs = self._prepare_for_class(inputs_dict, model_class)
            check_equivalence(model, tuple_inputs, dict_inputs)

            tuple_inputs = self._prepare_for_class(inputs_dict, model_class, return_labels=True)
            dict_inputs = self._prepare_for_class(inputs_dict, model_class, return_labels=True)
            check_equivalence(model, tuple_inputs, dict_inputs)

            tuple_inputs = self._prepare_for_class(inputs_dict, model_class)
            dict_inputs = self._prepare_for_class(inputs_dict, model_class)
            check_equivalence(model, tuple_inputs, dict_inputs, {"output_hidden_states": True})

            tuple_inputs = self._prepare_for_class(inputs_dict, model_class)
            dict_inputs = self._prepare_for_class(inputs_dict, model_class)
            check_equivalence(model, tuple_inputs, dict_inputs, {"output_attentions": True})

            tuple_inputs = self._prepare_for_class(inputs_dict, model_class, return_labels=True)
            dict_inputs = self._prepare_for_class(inputs_dict, model_class, return_labels=True)
            check_equivalence(model, tuple_inputs, dict_inputs, {"output_hidden_states": True})

            tuple_inputs = self._prepare_for_class(inputs_dict, model_class, return_labels=True)
            dict_inputs = self._prepare_for_class(inputs_dict, model_class, return_labels=True)
            check_equivalence(model, tuple_inputs, dict_inputs, {"output_attentions": True})

            tuple_inputs = self._prepare_for_class(inputs_dict, model_class, return_labels=True)
            dict_inputs = self._prepare_for_class(inputs_dict, model_class, return_labels=True)
            check_equivalence(
                model, tuple_inputs, dict_inputs, {"output_hidden_states": True, "output_attentions": True}
            )

    def test_inputs_embeds(self):
        config, inputs_dict = self.model_tester.prepare_config_and_inputs_for_common()

        for model_class in self.all_model_classes:
            model = model_class(config)
            model.to(torch_device)
            model.eval()

            inputs = copy.deepcopy(self._prepare_for_class(inputs_dict, model_class))

            if not self.is_encoder_decoder:
                input_ids = inputs["input_ids"]
                del inputs["input_ids"]
            else:
                encoder_input_ids = inputs["input_ids"]
                decoder_input_ids = inputs.get("decoder_input_ids", encoder_input_ids)
                del inputs["input_ids"]
                inputs.pop("decoder_input_ids", None)

            wte = model.get_input_embeddings()
            if not self.is_encoder_decoder:
                inputs["inputs_embeds"] = wte(input_ids)
            else:
                inputs["inputs_embeds"] = wte(encoder_input_ids)
                inputs["decoder_inputs_embeds"] = wte(decoder_input_ids)

            with torch.no_grad():
                model(**inputs)[0]

    @require_torch_multi_gpu
    def test_multi_gpu_data_parallel_forward(self):
        config, inputs_dict = self.model_tester.prepare_config_and_inputs_for_common()

        # some params shouldn't be scattered by nn.DataParallel
        # so just remove them if they are present.
        blacklist_non_batched_params = ["head_mask", "decoder_head_mask", "cross_attn_head_mask"]
        for k in blacklist_non_batched_params:
            inputs_dict.pop(k, None)

        # move input tensors to cuda:O
        for k, v in inputs_dict.items():
            if torch.is_tensor(v):
                inputs_dict[k] = v.to(0)

        for model_class in self.all_model_classes:
            model = model_class(config=config)
            model.to(0)
            model.eval()

            # Wrap model in nn.DataParallel
            model = nn.DataParallel(model)
            with torch.no_grad():
                _ = model(**self._prepare_for_class(inputs_dict, model_class))

    @require_torch_multi_gpu
    def test_model_parallelization(self):
        if not self.test_model_parallel:
            return

        # a candidate for testing_utils
        def get_current_gpu_memory_use():
            """returns a list of cuda memory allocations per GPU in MBs"""

            per_device_memory = []
            for id in range(torch.cuda.device_count()):
                with torch.cuda.device(id):
                    per_device_memory.append(torch.cuda.memory_allocated() >> 20)

            return per_device_memory

        # Needs a large model to see the difference.
        config = self.model_tester.get_large_model_config()

        for model_class in self.all_parallelizable_model_classes:
            torch.cuda.empty_cache()

            # 1. single gpu memory load + unload + memory measurements
            # Retrieve initial memory usage (can easily be ~0.6-1.5GB if cuda-kernels have been preloaded by previous tests)
            memory_at_start = get_current_gpu_memory_use()

            # Put model on device 0 and take a memory snapshot
            model = model_class(config)
            model.to("cuda:0")
            memory_after_model_load = get_current_gpu_memory_use()

            # The memory use on device 0 should be higher than it was initially.
            self.assertGreater(memory_after_model_load[0], memory_at_start[0])

            del model
            gc.collect()
            torch.cuda.empty_cache()

            # 2. MP test
            # it's essential to re-calibrate the usage before the next stage
            memory_at_start = get_current_gpu_memory_use()

            # Spread model layers over multiple devices
            model = model_class(config)
            model.parallelize()
            memory_after_parallelization = get_current_gpu_memory_use()

            # Assert that the memory use on all devices is higher than it was when loaded only on CPU
            for n in range(torch.cuda.device_count()):
                self.assertGreater(memory_after_parallelization[n], memory_at_start[n])

            # Assert that the memory use of device 0 is lower than it was when the entire model was loaded on it
            self.assertLess(memory_after_parallelization[0], memory_after_model_load[0])

            # Assert that the memory use of device 1 is higher than it was when the entire model was loaded
            # on device 0 and device 1 wasn't used at all
            self.assertGreater(memory_after_parallelization[1], memory_after_model_load[1])

            del model
            gc.collect()
            torch.cuda.empty_cache()

    @require_torch_multi_gpu
    def test_model_parallel_equal_results(self):
        if not self.test_model_parallel:
            return

        config, inputs_dict = self.model_tester.prepare_config_and_inputs_for_common()

        for model_class in self.all_parallelizable_model_classes:
            inputs_dict = self._prepare_for_class(inputs_dict, model_class)

            def cast_to_device(dictionary, device):
                output = {}
                for k, v in dictionary.items():
                    if isinstance(v, torch.Tensor):
                        output[k] = v.to(device)
                    else:
                        output[k] = v

                return output

            model = model_class(config)
            output = model(**cast_to_device(inputs_dict, "cpu"))

            model.parallelize()

            parallel_output = model(**cast_to_device(inputs_dict, "cuda:0"))

            for value, parallel_value in zip(output, parallel_output):
                if isinstance(value, torch.Tensor):
                    self.assertTrue(torch.allclose(value, parallel_value.to("cpu"), atol=1e-7))
                elif isinstance(value, (Tuple, List)):
                    for value_, parallel_value_ in zip(value, parallel_value):
                        self.assertTrue(torch.allclose(value_, parallel_value_.to("cpu"), atol=1e-7))

    @require_torch_multi_gpu
    def test_model_parallel_beam_search(self):
        if not self.test_model_parallel:
            return

        all_generative_and_parallelizable_model_classes = tuple(
            set(self.all_generative_model_classes).intersection(self.all_parallelizable_model_classes)
        )

        config, inputs_dict = self.model_tester.prepare_config_and_inputs_for_common()

        for model_class in all_generative_and_parallelizable_model_classes:
            inputs_dict = self._prepare_for_class(inputs_dict, model_class)
            model = model_class(config)

            def cast_to_device(dictionary, device):
                output = {}
                for k, v in dictionary.items():
                    if isinstance(v, torch.Tensor):
                        output[k] = v.to(device)
                    else:
                        output[k] = v

                return output

            model.parallelize()
            model.generate(**cast_to_device(inputs_dict, "cuda:0"), num_beams=2)

    def test_problem_types(self):
        if not self.test_sequence_classification_problem_types:
            return

        config, inputs_dict = self.model_tester.prepare_config_and_inputs_for_common()

        problem_types = [
            {"title": "multi_label_classification", "num_labels": 2, "dtype": torch.float},
            {"title": "single_label_classification", "num_labels": 1, "dtype": torch.long},
            {"title": "regression", "num_labels": 1, "dtype": torch.float},
        ]

        for model_class in self.all_model_classes:
            if model_class not in get_values(MODEL_FOR_SEQUENCE_CLASSIFICATION_MAPPING):
                continue

            for problem_type in problem_types:
                with self.subTest(msg=f"Testing {model_class} with {problem_type['title']}"):

                    config.problem_type = problem_type["title"]
                    config.num_labels = problem_type["num_labels"]

                    model = model_class(config)
                    model.to(torch_device)
                    model.train()

                    inputs = self._prepare_for_class(inputs_dict, model_class, return_labels=True)

                    if problem_type["num_labels"] > 1:
                        inputs["labels"] = inputs["labels"].unsqueeze(1).repeat(1, problem_type["num_labels"])

                    inputs["labels"] = inputs["labels"].to(problem_type["dtype"])

                    # This tests that we do not trigger the warning form PyTorch "Using a target size that is different
                    # to the input size. This will likely lead to incorrect results due to broadcasting. Please ensure
                    # they have the same size." which is a symptom something in wrong for the regression problem.
                    # See https://github.com/huggingface/transformers/issues/11780
                    with warnings.catch_warnings(record=True) as warning_list:
                        loss = model(**inputs).loss
                    self.assertListEqual(warning_list, [])

                    loss.backward()


global_rng = random.Random()


def ids_tensor(shape, vocab_size, rng=None, name=None):
    #  Creates a random int32 tensor of the shape within the vocab size
    if rng is None:
        rng = global_rng

    total_dims = 1
    for dim in shape:
        total_dims *= dim

    values = []
    for _ in range(total_dims):
        values.append(rng.randint(0, vocab_size - 1))

    return torch.tensor(data=values, dtype=torch.long, device=torch_device).view(shape).contiguous()


def random_attention_mask(shape, rng=None, name=None):
    attn_mask = ids_tensor(shape, vocab_size=2, rng=None, name=None)
    # make sure that at least one token is attended to for each batch
    attn_mask[:, -1] = 1
    return attn_mask


def floats_tensor(shape, scale=1.0, rng=None, name=None):
    """Creates a random float32 tensor"""
    if rng is None:
        rng = global_rng

    total_dims = 1
    for dim in shape:
        total_dims *= dim

    values = []
    for _ in range(total_dims):
        values.append(rng.random() * scale)

    return torch.tensor(data=values, dtype=torch.float, device=torch_device).view(shape).contiguous()


@require_torch
class ModelUtilsTest(unittest.TestCase):
    @slow
    def test_model_from_pretrained(self):
        for model_name in BERT_PRETRAINED_MODEL_ARCHIVE_LIST[:1]:
            config = BertConfig.from_pretrained(model_name)
            self.assertIsNotNone(config)
            self.assertIsInstance(config, PretrainedConfig)

            model = BertModel.from_pretrained(model_name)
            model, loading_info = BertModel.from_pretrained(model_name, output_loading_info=True)
            self.assertIsNotNone(model)
            self.assertIsInstance(model, PreTrainedModel)
            for value in loading_info.values():
                self.assertEqual(len(value), 0)

            config = BertConfig.from_pretrained(model_name, output_attentions=True, output_hidden_states=True)

            # Not sure this is the intended behavior. TODO fix Lysandre & Thom
            config.name_or_path = model_name

            model = BertModel.from_pretrained(model_name, output_attentions=True, output_hidden_states=True)
            self.assertEqual(model.config.output_hidden_states, True)
            self.assertEqual(model.config, config)

    def test_model_from_pretrained_with_different_pretrained_model_name(self):
        model = T5ForConditionalGeneration.from_pretrained(TINY_T5)
        self.assertIsNotNone(model)

        logger = logging.get_logger("transformers.configuration_utils")
        with CaptureLogger(logger) as cl:
            BertModel.from_pretrained(TINY_T5)
        self.assertTrue("You are using a model of type t5 to instantiate a model of type bert" in cl.out)


@require_torch
@is_staging_test
class ModelPushToHubTester(unittest.TestCase):
    @classmethod
    def setUpClass(cls):
        cls._api = HfApi(endpoint=ENDPOINT_STAGING)
        cls._token = cls._api.login(username=USER, password=PASS)

    @classmethod
    def tearDownClass(cls):
        try:
            cls._api.delete_repo(token=cls._token, name="test-model")
        except HTTPError:
            pass

        try:
            cls._api.delete_repo(token=cls._token, name="test-model-org", organization="valid_org")
        except HTTPError:
            pass

    def test_push_to_hub(self):
        config = BertConfig(
            vocab_size=99, hidden_size=32, num_hidden_layers=5, num_attention_heads=4, intermediate_size=37
        )
        model = BertModel(config)
        with tempfile.TemporaryDirectory() as tmp_dir:
            model.save_pretrained(os.path.join(tmp_dir, "test-model"), push_to_hub=True, use_auth_token=self._token)

            new_model = BertModel.from_pretrained(f"{USER}/test-model")
            for p1, p2 in zip(model.parameters(), new_model.parameters()):
                self.assertTrue(torch.equal(p1, p2))

    def test_push_to_hub_in_organization(self):
        config = BertConfig(
            vocab_size=99, hidden_size=32, num_hidden_layers=5, num_attention_heads=4, intermediate_size=37
        )
        model = BertModel(config)
        with tempfile.TemporaryDirectory() as tmp_dir:
            model.save_pretrained(
                os.path.join(tmp_dir, "test-model-org"),
                push_to_hub=True,
                use_auth_token=self._token,
                organization="valid_org",
            )

            new_model = BertModel.from_pretrained("valid_org/test-model-org")
            for p1, p2 in zip(model.parameters(), new_model.parameters()):
                self.assertTrue(torch.equal(p1, p2))<|MERGE_RESOLUTION|>--- conflicted
+++ resolved
@@ -21,11 +21,7 @@
 import tempfile
 import unittest
 import warnings
-<<<<<<< HEAD
-from typing import List, Tuple
-=======
 from typing import Dict, List, Tuple
->>>>>>> 468cda20
 
 from huggingface_hub import HfApi
 from requests.exceptions import HTTPError
